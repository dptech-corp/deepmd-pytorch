import torch, copy
import unittest
from deepmd_pt.utils import env
from deepmd_pt.model.model import get_model
from deepmd_pt.utils.dataloader import DpLoaderSet
from deepmd_pt.utils.stat import make_stat_input
from .test_permutation import (
<<<<<<< HEAD
    make_sample,
    model_se_e2_a,
    model_dpa1,
    model_dpa2,
    model_dpau,
    model_hybrid,
=======
  make_sample,
  model_se_e2_a,
  model_dpa1,
  model_dpa2,
  model_dpau,
  model_hybrid,
>>>>>>> 5fd1565f
)
from deepmd_pt.infer.deep_eval import eval_model

dtype = torch.float64


class TestSmooth:
<<<<<<< HEAD
    def test(
            self,
    ):
        natoms = 3
        cell = 10. * torch.eye(3, dtype=dtype).to(env.DEVICE)
        coord = torch.rand([natoms, 3], dtype=dtype).to(env.DEVICE)
        coord = torch.matmul(coord, cell)
        coord = torch.tensor([0., 0., 0.,
                              4., 0., 0.,
                              0., 4., 0., ], dtype=dtype).view([natoms, 3]).to(env.DEVICE)
        # displacement of atoms
        epsilon = .5e-4
        # required prec. relative prec is not checked.
        rprec = 0
        aprec = 1e-5

        coord0 = torch.clone(coord)
        coord1 = torch.clone(coord)
        coord1[1][0] -= epsilon
        coord2 = torch.clone(coord)
        coord2[2][1] -= epsilon
        coord3 = torch.clone(coord)
        coord3[1][0] -= epsilon
        coord3[2][1] -= epsilon
        atype = torch.IntTensor([0, 1, 2]).to(env.DEVICE)

        # print(coord0 , coord1)
        e0, f0, v0 = eval_model(self.model, coord0.unsqueeze(0), cell.unsqueeze(0), atype)
        ret0 = {'energy': e0.squeeze(0), 'force': f0.squeeze(0), 'virial': v0.squeeze(0)}
        e1, f1, v1 = eval_model(self.model, coord1.unsqueeze(0), cell.unsqueeze(0), atype)
        ret1 = {'energy': e1.squeeze(0), 'force': f1.squeeze(0), 'virial': v1.squeeze(0)}
        e2, f2, v2 = eval_model(self.model, coord2.unsqueeze(0), cell.unsqueeze(0), atype)
        ret2 = {'energy': e2.squeeze(0), 'force': f2.squeeze(0), 'virial': v2.squeeze(0)}
        e3, f3, v3 = eval_model(self.model, coord3.unsqueeze(0), cell.unsqueeze(0), atype)
        ret3 = {'energy': e3.squeeze(0), 'force': f3.squeeze(0), 'virial': v3.squeeze(0)}

        # print(ret0['energy']- ret1['energy'])
        def compare(ret0, ret1):
            torch.testing.assert_close(1. + ret0['energy'], 1. + ret1['energy'], rtol=rprec, atol=aprec)
            torch.testing.assert_close(1. + ret0['force'], 1. + ret1['force'], rtol=rprec, atol=aprec)
            if not hasattr(self, "test_virial") or self.test_virial:
                torch.testing.assert_close(1. + ret0['virial'], 1. + ret1['virial'], rtol=rprec, atol=aprec)

        compare(ret0, ret1)
        compare(ret1, ret2)
        compare(ret0, ret3)


class TestEnergyModelSeA(unittest.TestCase, TestSmooth):
    def setUp(self):
        model_params = copy.deepcopy(model_se_e2_a)
        sampled = make_sample(model_params)
        self.type_split = False
        self.model = get_model(model_params, sampled).to(env.DEVICE)


class TestEnergyModelDPA1(unittest.TestCase, TestSmooth):
    def setUp(self):
        model_params = copy.deepcopy(model_dpa1)
        sampled = make_sample(model_params)
        self.type_split = True
        self.model = get_model(model_params, sampled).to(env.DEVICE)


class TestEnergyModelDPAUni(unittest.TestCase, TestSmooth):
    def setUp(self):
        model_params = copy.deepcopy(model_dpau)
        sampled = make_sample(model_params)
        self.type_split = True
        self.model = get_model(model_params, sampled).to(env.DEVICE)


class TestEnergyModelDPAUni2(unittest.TestCase, TestSmooth):
    def setUp(self):
        model_params = copy.deepcopy(model_dpau)
        model_params["fitting_net"]["type"] = "ener"
        model_params["descriptor"]["combine_grrg"] = True
        sampled = make_sample(model_params)
        self.type_split = True
        self.test_virial = False
        self.model = get_model(model_params, sampled).to(env.DEVICE)


class TestEnergyModelDPAUni3(unittest.TestCase, TestSmooth):
    def setUp(self):
        model_params = copy.deepcopy(model_dpau)
        model_params["fitting_net"]["type"] = "ener"
        model_params["descriptor"]["gather_g1"] = True
        sampled = make_sample(model_params)
        self.type_split = True
        self.test_virial = False
        self.model = get_model(model_params, sampled).to(env.DEVICE)


class TestEnergyModelHybrid(unittest.TestCase, TestSmooth):
    def setUp(self):
        model_params = copy.deepcopy(model_hybrid)
        sampled = make_sample(model_params)
        self.type_split = True
        self.model = get_model(model_params, sampled).to(env.DEVICE)
=======
  def test(
      self,
  ):
    natoms = 3
    cell = 10. * torch.eye(3, dtype=dtype).to(env.DEVICE)
    coord = torch.rand([natoms, 3], dtype=dtype).to(env.DEVICE)
    coord = torch.matmul(coord, cell)
    coord = torch.tensor([0., 0., 0.,
                          4., 0., 0.,
                          0., 4., 0., ], dtype=dtype).view([natoms, 3]).to(env.DEVICE)
    # displacement of atoms
    epsilon = .5e-4
    # required prec. relative prec is not checked.
    rprec = 0
    aprec = 1e-5

    coord0 = torch.clone(coord)
    coord1 = torch.clone(coord)
    coord1[1][0] -= epsilon
    coord2 = torch.clone(coord)
    coord2[2][1] -= epsilon
    coord3 = torch.clone(coord)
    coord3[1][0] -= epsilon
    coord3[2][1] -= epsilon
    atype = torch.IntTensor([0, 1, 2]).to(env.DEVICE)

    # print(coord0 , coord1)
    e0, f0, v0 = eval_model(self.model, coord0.unsqueeze(0), cell.unsqueeze(0), atype)
    ret0 = {'energy': e0.squeeze(0), 'force': f0.squeeze(0), 'virial': v0.squeeze(0)}
    e1, f1, v1 = eval_model(self.model, coord1.unsqueeze(0), cell.unsqueeze(0), atype)
    ret1 = {'energy': e1.squeeze(0), 'force': f1.squeeze(0), 'virial': v1.squeeze(0)}
    e2, f2, v2 = eval_model(self.model, coord2.unsqueeze(0), cell.unsqueeze(0), atype)
    ret2 = {'energy': e2.squeeze(0), 'force': f2.squeeze(0), 'virial': v2.squeeze(0)}
    e3, f3, v3 = eval_model(self.model, coord3.unsqueeze(0), cell.unsqueeze(0), atype)
    ret3 = {'energy': e3.squeeze(0), 'force': f3.squeeze(0), 'virial': v3.squeeze(0)}

    # print(ret0['energy']- ret1['energy'])
    def compare(ret0, ret1):
      torch.testing.assert_close(1. + ret0['energy'], 1. + ret1['energy'], rtol=rprec, atol=aprec)
      torch.testing.assert_close(1. + ret0['force'], 1. + ret1['force'], rtol=rprec, atol=aprec)
      if not hasattr(self, "test_virial") or self.test_virial:
        torch.testing.assert_close(1. + ret0['virial'], 1. + ret1['virial'], rtol=rprec, atol=aprec)

    compare(ret0, ret1)
    compare(ret1, ret2)
    compare(ret0, ret3)


class TestEnergyModelSeA(unittest.TestCase, TestSmooth):
  def setUp(self):
    model_params = copy.deepcopy(model_se_e2_a)
    sampled = make_sample(model_params)
    self.type_split = False
    self.model = get_model(model_params, sampled).to(env.DEVICE)


class TestEnergyModelDPA1(unittest.TestCase, TestSmooth):
  def setUp(self):
    model_params = copy.deepcopy(model_dpa1)
    sampled = make_sample(model_params)
    self.type_split = True
    self.model = get_model(model_params, sampled).to(env.DEVICE)


class TestEnergyModelDPAUni(unittest.TestCase, TestSmooth):
  def setUp(self):
    model_params = copy.deepcopy(model_dpau)
    sampled = make_sample(model_params)
    self.type_split = True
    self.model = get_model(model_params, sampled).to(env.DEVICE)


class TestEnergyModelDPAUni2(unittest.TestCase, TestSmooth):
  def setUp(self):
    model_params = copy.deepcopy(model_dpau)
    model_params["fitting_net"]["type"] = "ener"
    model_params["descriptor"]["combine_grrg"] = True
    sampled = make_sample(model_params)
    self.type_split = True
    self.test_virial = False
    self.model = get_model(model_params, sampled).to(env.DEVICE)


class TestEnergyModelDPAUni3(unittest.TestCase, TestSmooth):
  def setUp(self):
    model_params = copy.deepcopy(model_dpau)
    model_params["fitting_net"]["type"] = "ener"
    model_params["descriptor"]["gather_g1"] = True
    sampled = make_sample(model_params)
    self.type_split = True
    self.test_virial = False
    self.model = get_model(model_params, sampled).to(env.DEVICE)


class TestEnergyModelHybrid(unittest.TestCase, TestSmooth):
  def setUp(self):
    model_params = copy.deepcopy(model_hybrid)
    sampled = make_sample(model_params)
    self.type_split = True
    self.model = get_model(model_params, sampled).to(env.DEVICE)
>>>>>>> 5fd1565f


# class TestEnergyFoo(unittest.TestCase):
#   def test(self):
#     model_params = model_dpau
#     sampled = make_sample(model_params)
#     self.model = EnergyModelDPAUni(model_params, sampled).to(env.DEVICE)

#     natoms = 5
#     cell = torch.rand([3, 3], dtype=dtype)
#     cell = (cell + cell.T) + 5. * torch.eye(3)
#     coord = torch.rand([natoms, 3], dtype=dtype)
#     coord = torch.matmul(coord, cell)
#     atype = torch.IntTensor([0, 0, 0, 1, 1])      
#     idx_perm = [1, 0, 4, 3, 2]    
#     ret0 = infer_model(self.model, coord, cell, atype, type_split=True)


if __name__ == '__main__':
  unittest.main()<|MERGE_RESOLUTION|>--- conflicted
+++ resolved
@@ -5,21 +5,12 @@
 from deepmd_pt.utils.dataloader import DpLoaderSet
 from deepmd_pt.utils.stat import make_stat_input
 from .test_permutation import (
-<<<<<<< HEAD
-    make_sample,
-    model_se_e2_a,
-    model_dpa1,
-    model_dpa2,
-    model_dpau,
-    model_hybrid,
-=======
   make_sample,
   model_se_e2_a,
   model_dpa1,
   model_dpa2,
   model_dpau,
   model_hybrid,
->>>>>>> 5fd1565f
 )
 from deepmd_pt.infer.deep_eval import eval_model
 
@@ -27,108 +18,6 @@
 
 
 class TestSmooth:
-<<<<<<< HEAD
-    def test(
-            self,
-    ):
-        natoms = 3
-        cell = 10. * torch.eye(3, dtype=dtype).to(env.DEVICE)
-        coord = torch.rand([natoms, 3], dtype=dtype).to(env.DEVICE)
-        coord = torch.matmul(coord, cell)
-        coord = torch.tensor([0., 0., 0.,
-                              4., 0., 0.,
-                              0., 4., 0., ], dtype=dtype).view([natoms, 3]).to(env.DEVICE)
-        # displacement of atoms
-        epsilon = .5e-4
-        # required prec. relative prec is not checked.
-        rprec = 0
-        aprec = 1e-5
-
-        coord0 = torch.clone(coord)
-        coord1 = torch.clone(coord)
-        coord1[1][0] -= epsilon
-        coord2 = torch.clone(coord)
-        coord2[2][1] -= epsilon
-        coord3 = torch.clone(coord)
-        coord3[1][0] -= epsilon
-        coord3[2][1] -= epsilon
-        atype = torch.IntTensor([0, 1, 2]).to(env.DEVICE)
-
-        # print(coord0 , coord1)
-        e0, f0, v0 = eval_model(self.model, coord0.unsqueeze(0), cell.unsqueeze(0), atype)
-        ret0 = {'energy': e0.squeeze(0), 'force': f0.squeeze(0), 'virial': v0.squeeze(0)}
-        e1, f1, v1 = eval_model(self.model, coord1.unsqueeze(0), cell.unsqueeze(0), atype)
-        ret1 = {'energy': e1.squeeze(0), 'force': f1.squeeze(0), 'virial': v1.squeeze(0)}
-        e2, f2, v2 = eval_model(self.model, coord2.unsqueeze(0), cell.unsqueeze(0), atype)
-        ret2 = {'energy': e2.squeeze(0), 'force': f2.squeeze(0), 'virial': v2.squeeze(0)}
-        e3, f3, v3 = eval_model(self.model, coord3.unsqueeze(0), cell.unsqueeze(0), atype)
-        ret3 = {'energy': e3.squeeze(0), 'force': f3.squeeze(0), 'virial': v3.squeeze(0)}
-
-        # print(ret0['energy']- ret1['energy'])
-        def compare(ret0, ret1):
-            torch.testing.assert_close(1. + ret0['energy'], 1. + ret1['energy'], rtol=rprec, atol=aprec)
-            torch.testing.assert_close(1. + ret0['force'], 1. + ret1['force'], rtol=rprec, atol=aprec)
-            if not hasattr(self, "test_virial") or self.test_virial:
-                torch.testing.assert_close(1. + ret0['virial'], 1. + ret1['virial'], rtol=rprec, atol=aprec)
-
-        compare(ret0, ret1)
-        compare(ret1, ret2)
-        compare(ret0, ret3)
-
-
-class TestEnergyModelSeA(unittest.TestCase, TestSmooth):
-    def setUp(self):
-        model_params = copy.deepcopy(model_se_e2_a)
-        sampled = make_sample(model_params)
-        self.type_split = False
-        self.model = get_model(model_params, sampled).to(env.DEVICE)
-
-
-class TestEnergyModelDPA1(unittest.TestCase, TestSmooth):
-    def setUp(self):
-        model_params = copy.deepcopy(model_dpa1)
-        sampled = make_sample(model_params)
-        self.type_split = True
-        self.model = get_model(model_params, sampled).to(env.DEVICE)
-
-
-class TestEnergyModelDPAUni(unittest.TestCase, TestSmooth):
-    def setUp(self):
-        model_params = copy.deepcopy(model_dpau)
-        sampled = make_sample(model_params)
-        self.type_split = True
-        self.model = get_model(model_params, sampled).to(env.DEVICE)
-
-
-class TestEnergyModelDPAUni2(unittest.TestCase, TestSmooth):
-    def setUp(self):
-        model_params = copy.deepcopy(model_dpau)
-        model_params["fitting_net"]["type"] = "ener"
-        model_params["descriptor"]["combine_grrg"] = True
-        sampled = make_sample(model_params)
-        self.type_split = True
-        self.test_virial = False
-        self.model = get_model(model_params, sampled).to(env.DEVICE)
-
-
-class TestEnergyModelDPAUni3(unittest.TestCase, TestSmooth):
-    def setUp(self):
-        model_params = copy.deepcopy(model_dpau)
-        model_params["fitting_net"]["type"] = "ener"
-        model_params["descriptor"]["gather_g1"] = True
-        sampled = make_sample(model_params)
-        self.type_split = True
-        self.test_virial = False
-        self.model = get_model(model_params, sampled).to(env.DEVICE)
-
-
-class TestEnergyModelHybrid(unittest.TestCase, TestSmooth):
-    def setUp(self):
-        model_params = copy.deepcopy(model_hybrid)
-        sampled = make_sample(model_params)
-        self.type_split = True
-        self.model = get_model(model_params, sampled).to(env.DEVICE)
-=======
   def test(
       self,
   ):
@@ -229,7 +118,6 @@
     sampled = make_sample(model_params)
     self.type_split = True
     self.model = get_model(model_params, sampled).to(env.DEVICE)
->>>>>>> 5fd1565f
 
 
 # class TestEnergyFoo(unittest.TestCase):
