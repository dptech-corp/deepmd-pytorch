import numpy as np
import os
import torch
import unittest

import tensorflow.compat.v1 as tf
tf.disable_eager_execution()

from deepmd.env import op_module

from deepmd_pt import my_random
from deepmd_pt.dataset import DeepmdDataSet
from deepmd_pt.descriptor import smoothDescriptor
from deepmd_pt.env import *


CUR_DIR = os.path.dirname(__file__)


def base_se_a(rcut, rcut_smth, sel, batch, mean, stddev):
    g = tf.Graph()
    with g.as_default():
        coord = tf.placeholder(GLOBAL_NP_FLOAT_PRECISION, [None, None])
        box = tf.placeholder(GLOBAL_NP_FLOAT_PRECISION, [None, None])
        atype = tf.placeholder(tf.int32, [None, None])
        natoms_vec = tf.placeholder(tf.int32, [None])
        default_mesh = tf.placeholder(tf.int32, [None])
        stat_descrpt, descrpt_deriv, rij, nlist \
            = op_module.prod_env_mat_a(coord,
                                        atype,
                                        natoms_vec,
                                        box,
                                        default_mesh,
                                        tf.constant(mean),
                                        tf.constant(stddev),
                                        rcut_a=-1.,
                                        rcut_r=rcut,
                                        rcut_r_smth=rcut_smth,
                                        sel_a=sel,
                                        sel_r=[0 for i in sel])

        net_deriv_reshape = tf.ones_like(stat_descrpt)
        force = op_module.prod_force_se_a(net_deriv_reshape,
                                          descrpt_deriv,
                                          nlist,
                                          natoms_vec,
                                          n_a_sel=sum(sel),
                                          n_r_sel=0)

    with tf.Session(graph=g) as sess:
        return sess.run([stat_descrpt, force, nlist], feed_dict={
            coord: batch['coord'],
            box: batch['box'],
            natoms_vec: batch['natoms'],
            atype: batch['atype'],
            default_mesh: np.array([0, 0, 0, 2, 2, 2])
        })


class TestSeA(unittest.TestCase):

    def setUp(self):
        my_random.seed(20)
        self.rcut = 6.
        self.rcut_smth = 0.5

        self.sel = [46, 92]
        self.bsz = 4
        ds = DeepmdDataSet([
            os.path.join(CUR_DIR, 'water/data/data_0'),
            os.path.join(CUR_DIR, 'water/data/data_1'),
            os.path.join(CUR_DIR, 'water/data/data_2')
        ], self.bsz, ['O', 'H'], self.rcut, self.sel)
        """
        self.sel = [128]
        self.bsz = 1
<<<<<<< HEAD
        ds = DeepmdDataSet(["/data/cu_train.hdf5/Cu12", "/data/cu_train.hdf5/Cu16", "/data/cu_train.hdf5/Cu32"], self.bsz, ['Cu'], self.rcut, self.sel)
        """
=======
        ds = DeepmdDataSet(["/data/cu_train.hdf5/Cu12"], self.bsz, ['Cu'], self.rcut, self.sel)
        
>>>>>>> d36eb610
        self.np_batch, self.pt_batch = ds.get_batch()
        self.sec = np.cumsum(self.sel)
        self.ntypes = len(self.sel)
        self.nnei = sum(self.sel)

    def test_consistency(self):
        avg_zero = torch.zeros([self.ntypes, self.nnei*4], dtype=GLOBAL_PT_FLOAT_PRECISION)
        std_ones = torch.ones([self.ntypes, self.nnei*4], dtype=GLOBAL_PT_FLOAT_PRECISION)
        base_d, base_force, nlist = base_se_a(
            rcut=self.rcut,
            rcut_smth=self.rcut_smth,
            sel=self.sel,
            batch=self.np_batch,
            mean=avg_zero,
            stddev=std_ones
        )

        pt_coord = self.pt_batch['coord']
        pt_coord.requires_grad_(True)
        index = self.pt_batch['mapping'].unsqueeze(-1).expand(-1, -1, 3)
        extended_coord = torch.gather(pt_coord, dim=1, index=index)
        extended_coord = extended_coord - self.pt_batch['shift']
        my_d = smoothDescriptor(
            extended_coord.to(DEVICE),
            self.pt_batch['selected'],
            self.pt_batch['atype'],
            avg_zero.reshape([-1, self.nnei, 4]).to(DEVICE),
            std_ones.reshape([-1, self.nnei, 4]).to(DEVICE),
            self.rcut,
            self.rcut_smth,
            self.sec
        )
        my_d.sum().backward()
        my_force = pt_coord.grad.view(self.bsz, -1, 3).cpu().detach().numpy()
        base_force = base_force.reshape(self.bsz, -1, 3)
        base_d = base_d.reshape(self.bsz, -1, self.nnei, 4)
        my_d = my_d.view(self.bsz, -1, self.nnei, 4).cpu().detach().numpy()
        nlist = nlist.reshape(self.bsz, -1, self.nnei)

        mapping = self.pt_batch['mapping'].cpu()
        selected = self.pt_batch['selected'].view(self.bsz, -1).cpu()
        mask = selected == -1
        selected = selected * ~mask
        my_nlist = torch.gather(mapping, dim=-1, index=selected)
        my_nlist = my_nlist * ~mask - mask.long()
        my_nlist = my_nlist.cpu().view(self.bsz, -1, self.nnei).numpy()
        self.assertTrue(np.allclose(nlist, my_nlist))
        import pdb
        pdb.set_trace()
        self.assertTrue(np.allclose(base_d, my_d))
        self.assertTrue(np.allclose(base_force, -my_force))

if __name__ == '__main__':
    unittest.main()<|MERGE_RESOLUTION|>--- conflicted
+++ resolved
@@ -74,13 +74,8 @@
         """
         self.sel = [128]
         self.bsz = 1
-<<<<<<< HEAD
-        ds = DeepmdDataSet(["/data/cu_train.hdf5/Cu12", "/data/cu_train.hdf5/Cu16", "/data/cu_train.hdf5/Cu32"], self.bsz, ['Cu'], self.rcut, self.sel)
+        ds = DeepmdDataSet(["/data/cu_train.hdf5/Cu12"], self.bsz, ['Cu'], self.rcut, self.sel)
         """
-=======
-        ds = DeepmdDataSet(["/data/cu_train.hdf5/Cu12"], self.bsz, ['Cu'], self.rcut, self.sel)
-        
->>>>>>> d36eb610
         self.np_batch, self.pt_batch = ds.get_batch()
         self.sec = np.cumsum(self.sel)
         self.ntypes = len(self.sel)
