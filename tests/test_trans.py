--- conflicted
+++ resolved
@@ -8,21 +8,12 @@
 from deepmd_pt.utils.dataloader import DpLoaderSet
 from deepmd_pt.utils.stat import make_stat_input
 from .test_permutation import (
-<<<<<<< HEAD
-    make_sample,
-    model_se_e2_a,
-    model_dpa1,
-    model_dpa2,
-    model_dpau,
-    model_hybrid,
-=======
   make_sample,
   model_se_e2_a,
   model_dpa1,
   model_dpa2,
   model_dpau,
   model_hybrid,
->>>>>>> 5fd1565f
 )
 from deepmd_pt.infer.deep_eval import eval_model
 
@@ -30,31 +21,6 @@
 
 
 class TestTrans:
-<<<<<<< HEAD
-    def test(
-            self,
-    ):
-        natoms = 5
-        cell = torch.rand([3, 3], dtype=dtype).to(env.DEVICE)
-        cell = (cell + cell.T) + 5. * torch.eye(3).to(env.DEVICE)
-        coord = torch.rand([natoms, 3], dtype=dtype).to(env.DEVICE)
-        coord = torch.matmul(coord, cell)
-        atype = torch.IntTensor([0, 0, 0, 1, 1]).to(env.DEVICE)
-        shift = (torch.rand([3], dtype=dtype) - .5).to(env.DEVICE) * 2.
-        coord_s = torch.matmul(
-            torch.remainder(
-                torch.matmul(coord + shift, torch.linalg.inv(cell)), 1.), cell)
-        e0, f0, v0 = eval_model(self.model, coord.unsqueeze(0), cell.unsqueeze(0), atype)
-        ret0 = {'energy': e0.squeeze(0), 'force': f0.squeeze(0), 'virial': v0.squeeze(0)}
-        e1, f1, v1 = eval_model(self.model, coord_s.unsqueeze(0), cell.unsqueeze(0), atype)
-        ret1 = {'energy': e1.squeeze(0), 'force': f1.squeeze(0), 'virial': v1.squeeze(0)}
-        prec = 1e-10
-        torch.testing.assert_close(ret0['energy'], ret1['energy'], rtol=prec, atol=prec)
-        torch.testing.assert_close(ret0['force'], ret1['force'], rtol=prec, atol=prec)
-        if not hasattr(self, "test_virial") or self.test_virial:
-            torch.testing.assert_close(ret0['virial'], ret1['virial'], rtol=prec, atol=prec)
-
-=======
   def test(
       self,
   ):
@@ -77,27 +43,9 @@
     torch.testing.assert_close(ret0['force'], ret1['force'], rtol=prec, atol=prec)
     if not hasattr(self, "test_virial") or self.test_virial:
       torch.testing.assert_close(ret0['virial'], ret1['virial'], rtol=prec, atol=prec)
->>>>>>> 5fd1565f
 
 
 class TestEnergyModelSeA(unittest.TestCase, TestTrans):
-<<<<<<< HEAD
-    def setUp(self):
-        model_params = copy.deepcopy(model_se_e2_a)
-        sampled = make_sample(model_params)
-        self.type_split = False
-        self.model = get_model(model_params, sampled).to(env.DEVICE)
-
-
-class TestEnergyModelDPA1(unittest.TestCase, TestTrans):
-    def setUp(self):
-        model_params = copy.deepcopy(model_dpa1)
-        sampled = make_sample(model_params)
-        self.type_split = True
-        self.model = get_model(model_params, sampled).to(env.DEVICE)
-
-
-=======
   def setUp(self):
     model_params = copy.deepcopy(model_se_e2_a)
     sampled = make_sample(model_params)
@@ -113,7 +61,6 @@
     self.model = get_model(model_params, sampled).to(env.DEVICE)
 
 
->>>>>>> 5fd1565f
 # class TestEnergyModelDPA2(unittest.TestCase, TestTrans):
 #   def setUp(self):
 #     model_params = model_dpa2
@@ -122,41 +69,6 @@
 #     self.model = get_model(model_params, sampled).to(env.DEVICE)
 
 class TestEnergyModelDPAUni(unittest.TestCase, TestTrans):
-<<<<<<< HEAD
-    def setUp(self):
-        model_params = copy.deepcopy(model_dpau)
-        sampled = make_sample(model_params)
-        self.type_split = True
-        self.model = get_model(model_params, sampled).to(env.DEVICE)
-
-
-class TestForceModelDPAUni(unittest.TestCase, TestTrans):
-    def setUp(self):
-        model_params = copy.deepcopy(model_dpau)
-        model_params["fitting_net"]["type"] = "direct_force_ener"
-        sampled = make_sample(model_params)
-        self.type_split = True
-        self.test_virial = False
-        self.model = get_model(model_params, sampled).to(env.DEVICE)
-
-
-class TestEnergyModelHybrid(unittest.TestCase, TestTrans):
-    def setUp(self):
-        model_params = copy.deepcopy(model_hybrid)
-        sampled = make_sample(model_params)
-        self.type_split = True
-        self.model = get_model(model_params, sampled).to(env.DEVICE)
-
-
-class TestForceModelHybrid(unittest.TestCase, TestTrans):
-    def setUp(self):
-        model_params = copy.deepcopy(model_hybrid)
-        model_params["fitting_net"]["type"] = "direct_force_ener"
-        sampled = make_sample(model_params)
-        self.type_split = True
-        self.test_virial = False
-        self.model = get_model(model_params, sampled).to(env.DEVICE)
-=======
   def setUp(self):
     model_params = copy.deepcopy(model_dpau)
     sampled = make_sample(model_params)
@@ -190,7 +102,6 @@
     self.type_split = True
     self.test_virial = False
     self.model = get_model(model_params, sampled).to(env.DEVICE)
->>>>>>> 5fd1565f
 
 
 if __name__ == '__main__':
