--- conflicted
+++ resolved
@@ -248,20 +248,6 @@
     self.model = get_model(model_params, sampled).to(env.DEVICE)
 
 
-<<<<<<< HEAD
-=======
-class TestEnergyModelDPAUni2(unittest.TestCase, TestPermutation):
-  def setUp(self):
-    model_params = copy.deepcopy(model_dpau)
-    model_params["fitting_net"]["type"] = "direct_force_ener"
-    # model_params["descriptor"]["combine_grrg"] = True
-    sampled = make_sample(model_params)
-    self.type_split = True
-    self.test_virial = False
-    self.model = get_model(model_params, sampled).to(env.DEVICE)
-
->>>>>>> 60603d42
-
 @unittest.skip("hybrid not supported at the moment")
 class TestEnergyModelHybrid(unittest.TestCase, TestPermutation):
   def setUp(self):
