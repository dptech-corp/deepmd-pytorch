import numpy as np
import torch
from typing import Optional, List
from deepmd_pt.embedding_net import EmbeddingNet
from deepmd_pt.fitting import EnergyFittingNet
from deepmd_pt.stat import compute_output_stats, make_stat_input
from deepmd_pt import env


class EnergyModel(torch.nn.Module):

    def __init__(self, model_params, training_data):
        '''Based on components, construct a model for energy.

        Args:
        - model_params: The Dict-like configuration with model options.
        - training_data: The training dataset.
        '''
        super(EnergyModel, self).__init__()
        # Descriptor + Embedding Net
        descriptor_param = model_params.pop('descriptor')
        assert descriptor_param['type'] == 'se_e2_a', 'Only descriptor `se_e2_a` is supported!'
        self.embedding_net = EmbeddingNet(**descriptor_param)

        # Statistics
        data_stat_nbatch = model_params.get('data_stat_nbatch', 10)
        sampled = make_stat_input(training_data, data_stat_nbatch)
        for sys in sampled:
            for key in ['coord', 'force', 'energy', 'atype', 'natoms', 'extended_coord', 'selected', 'shift', 'mapping']:
                if key in sys.keys():
                    sys[key] = sys[key].to(env.DEVICE)
        self.embedding_net.compute_input_stats(sampled)

        # Fitting
        fitting_param = model_params.pop('fitting_net')
        assert fitting_param.pop('type', 'ener'), 'Only fitting net `ener` is supported!'
        fitting_param['ntypes'] = self.embedding_net.ntypes
        fitting_param['embedding_width'] = self.embedding_net.dim_out
        energy = [item['energy'] for item in sampled]
        natoms = [item['natoms'] for item in sampled]
        tmp = compute_output_stats(energy, natoms)
        fitting_param['bias_atom_e'] = tmp[:, 0]
        self.fitting_net = EnergyFittingNet(**fitting_param)

    def forward(self, coord, atype, natoms, mapping, shift, selected, box):
        '''Return total energy of the system.

        Args:
        - coord: Atom coordinates with shape [nframes, natoms[1]*3].
        - atype: Atom types with shape [nframes, natoms[1]].
        - natoms: Atom statisics with shape [self.ntypes+2].
        - box: Simulation box with shape [nframes, 9].

        Returns:
        - energy: Energy per atom.
        - force: XYZ force per atom.
        '''
        assert coord.requires_grad, 'Coordinate tensor must require gradient!'
        coord.requires_grad_(False)
        index = mapping.unsqueeze(-1).expand(-1, -1, 3)
        extended_coord = torch.gather(coord, dim=1, index=index)
        extended_coord = extended_coord - shift
        extended_red_coord = extended_coord@torch.linalg.inv(box.reshape([-1, 3, 3]))
        extended_coord.requires_grad_(True)
        embedding = self.embedding_net(extended_coord, selected, atype)
        atom_energy = self.fitting_net(embedding, atype)
        energy = atom_energy.sum(dim=1)
        faked_grad = torch.ones_like(energy)
        lst = torch.jit.annotate(List[Optional[torch.Tensor]], [faked_grad])
        extended_force = torch.autograd.grad([energy], [extended_coord], grad_outputs=lst, create_graph=True)[0]
        assert extended_force is not None
        force = torch.zeros_like(coord)
        for sid in range(mapping.shape[0]):
            for gid in range(mapping.shape[1]):
                force[sid,mapping[sid,gid],:] = force[sid,mapping[sid,gid],:] + extended_force[sid,gid,:]
        stress = torch.transpose(extended_red_coord, 1, 2)@extended_force
        force = -force
<<<<<<< HEAD
        coord.requires_grad_(True)
        return [energy, force, stress]
=======
        return [energy, force]
>>>>>>> 26fbee78
<|MERGE_RESOLUTION|>--- conflicted
+++ resolved
@@ -44,19 +44,15 @@
 
     def forward(self, coord, atype, natoms, mapping, shift, selected, box):
         '''Return total energy of the system.
-
         Args:
         - coord: Atom coordinates with shape [nframes, natoms[1]*3].
         - atype: Atom types with shape [nframes, natoms[1]].
         - natoms: Atom statisics with shape [self.ntypes+2].
         - box: Simulation box with shape [nframes, 9].
-
         Returns:
         - energy: Energy per atom.
         - force: XYZ force per atom.
         '''
-        assert coord.requires_grad, 'Coordinate tensor must require gradient!'
-        coord.requires_grad_(False)
         index = mapping.unsqueeze(-1).expand(-1, -1, 3)
         extended_coord = torch.gather(coord, dim=1, index=index)
         extended_coord = extended_coord - shift
@@ -69,15 +65,9 @@
         lst = torch.jit.annotate(List[Optional[torch.Tensor]], [faked_grad])
         extended_force = torch.autograd.grad([energy], [extended_coord], grad_outputs=lst, create_graph=True)[0]
         assert extended_force is not None
+        stress = torch.transpose(extended_red_coord, 1, 2)@extended_force
+        mapping = mapping.unsqueeze(-1).expand(-1, -1, 3)
         force = torch.zeros_like(coord)
-        for sid in range(mapping.shape[0]):
-            for gid in range(mapping.shape[1]):
-                force[sid,mapping[sid,gid],:] = force[sid,mapping[sid,gid],:] + extended_force[sid,gid,:]
-        stress = torch.transpose(extended_red_coord, 1, 2)@extended_force
+        force = torch.scatter_reduce(force, 1, index=mapping, src=extended_force, reduce='sum')
         force = -force
-<<<<<<< HEAD
-        coord.requires_grad_(True)
-        return [energy, force, stress]
-=======
-        return [energy, force]
->>>>>>> 26fbee78
+        return [energy, force, stress]