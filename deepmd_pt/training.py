import logging
import torch

from typing import Any, Dict

from deepmd_pt import my_random
from deepmd_pt.dataset import DeepmdDataSet
from deepmd_pt.learning_rate import LearningRateExp
from deepmd_pt.loss import EnergyStdLoss
from deepmd_pt.model import EnergyModel
from env import DEVICE, JIT
if torch.__version__.startswith("2"):
    import torch._dynamo
from torch.nn.parallel import DistributedDataParallel as DDP
import torch.distributed as dist
      
class Trainer(object):

    def __init__(self, config: Dict[str, Any], resume_from = None):
        '''Construct a DeePMD trainer.

        Args:
        - config: The Dict-like configuration with training options.
        '''
        model_params = config['model']
        training_params = config['training']

        # Iteration config
        self.num_steps = training_params['numb_steps']
        self.disp_file = training_params.get('disp_file', 'lcurve.out')
        self.disp_freq = training_params.get('disp_freq', 1000)
        self.save_ckpt = training_params.get('save_ckpt', 'model.ckpt')
        self.save_freq = training_params.get('save_freq', 1000)

        # Data + Model
        my_random.seed(training_params['seed'])
        dataset_params = training_params.pop('training_data')
        self.training_data = DeepmdDataSet(
            systems=dataset_params['systems'],
            batch_size=dataset_params['batch_size'],
            type_map=model_params['type_map'],
            rcut=model_params['descriptor']['rcut'],
            sel=model_params['descriptor']['sel']
        )  
        self.model = EnergyModel(model_params, self.training_data).to(DEVICE)
        if torch.__version__.startswith("2") and JIT:
            torch._dynamo.config.verbose = True
            self.model = torch.compile(self.model, dynamic=True, backend="eager")
        elif JIT:
            self.model = torch.jit.script(self.model)
        self.rank = 0
        if dist.is_initialized() and dist.get_world_size()>1:
            self.model = DDP(self.model)
            self.rank = dist.get_rank()
            module = self.model.module
            logging.basicConfig()
            if self.rank == 0:
                logging.getLogger().setLevel(logging.INFO)
                torch.save(module.state_dict(), self.save_ckpt)
                dist.barrier()
            else:
                logging.getLogger().setLevel(logging.ERROR)
                dist.barrier()
                state_dict = torch.load(self.save_ckpt)
                self.model.module.load_state_dict(state_dict)
        # Learning rate
        lr_params = config.pop('learning_rate')
        assert lr_params.pop('type', 'exp'), 'Only learning rate `exp` is supported!'
        lr_params['stop_steps'] = self.num_steps
        self.lr_exp = LearningRateExp(**lr_params)
        self.optimizer = torch.optim.Adam(self.model.parameters(), lr=self.lr_exp.start_lr)
        self.scheduler = torch.optim.lr_scheduler.LambdaLR(self.optimizer, lambda step: self.lr_exp.value(step)/self.lr_exp.start_lr)

        # Loss
        loss_params = config.pop('loss')
        assert loss_params.pop('type', 'ener'), 'Only loss `ener` is supported!'
        loss_params['starter_learning_rate'] = lr_params['start_lr']
        self.loss = EnergyStdLoss(**loss_params)

        if resume_from is not None:
            state_dict = torch.load(resume_from)
            self.model.load_state_dict(state_dict)
            logging.info(f"Resuming from {resume_from}.")

    def run(self):
        fout = open(self.disp_file, 'w')
        logging.info('Start to train %d steps.', self.num_steps)
        
        def step(step_id):
            bdata = self.training_data.__getitem__()
            self.optimizer.zero_grad()
            cur_lr = self.lr_exp.value(step_id)
            l_energy = bdata['energy']
            l_force = bdata['force']

            # Compute prediction error
            bdata['coord'].requires_grad_(True)
            coord, atype, natoms = bdata['coord'], bdata['atype'], bdata['natoms']
            mapping, shift, selected, box = bdata['mapping'], bdata['shift'], bdata['selected'], bdata['box']
            p_energy, p_force = self.model(coord, atype, natoms, mapping, shift, selected, box)
            l_force = l_force.view(-1, bdata['natoms'][0,0], 3)
            assert l_energy.shape == p_energy.shape
            assert l_force.shape == p_force.shape
            loss, rmse_e, rmse_f = self.loss(cur_lr, natoms, p_energy, p_force, l_energy, l_force)
            loss_val = loss.cpu().detach().numpy().tolist()
            logging.info('step=%d, lr=%f, loss=%f', step_id, cur_lr, loss_val)

            # Backpropagation
            loss.backward()
            self.optimizer.step()
            self.scheduler.step()

            # Log and persist
            if step_id % self.disp_freq == 0:
                rmse_e_val = rmse_e.cpu().detach().numpy().tolist()
                rmse_f_val = rmse_f.cpu().detach().numpy().tolist()
                record = 'step=%d, rmse_e=%f, rmse_f=%f\n' % (step_id, rmse_e_val, rmse_f_val)
                fout.write(record)
                fout.flush()
            if step_id > 0:
                if step_id % self.save_freq == 0:
                    torch.save(self.model.state_dict(), self.save_ckpt)

        for step_id in range(self.num_steps):
            step(step_id)
<<<<<<< HEAD
            break
        if JIT:
            if torch.__version__.startswith("2"):
                bdata = self.training_data.__getitem__()
                keys = ['coord', 'atype', 'natoms', 'mapping', 'shift', 'selected', 'box']
                bdata = {key:bdata[key] for key in keys}
                exported_model = torch._dynamo.export(self.model, **bdata)
                torch.save(exported_model, "compiled_model.pt")
            else:
                self.model.save("torchscript_model.pt")
=======
        if self.rank == 0:
            module = self.model
            if isinstance(module, DDP):
                module = module.module
            if JIT:
                if torch.__version__.startswith("2"):
                    bdata = self.training_data.__getitem__()
                    keys = ['coord', 'atype', 'natoms', 'mapping', 'shift', 'selected']
                    bdata = {key:bdata[key] for key in keys}
                    exported_model = torch._dynamo.export(module, **bdata)
                    torch.save(exported_model, "compiled_model.pt")
                else:
                    module.save("torchscript_model.pt")
            torch.save(module.state_dict(), self.save_ckpt)
>>>>>>> 26fbee78
        fout.close()
        logging.info('Saving model after all steps...')<|MERGE_RESOLUTION|>--- conflicted
+++ resolved
@@ -123,32 +123,20 @@
 
         for step_id in range(self.num_steps):
             step(step_id)
-<<<<<<< HEAD
-            break
-        if JIT:
-            if torch.__version__.startswith("2"):
-                bdata = self.training_data.__getitem__()
-                keys = ['coord', 'atype', 'natoms', 'mapping', 'shift', 'selected', 'box']
-                bdata = {key:bdata[key] for key in keys}
-                exported_model = torch._dynamo.export(self.model, **bdata)
-                torch.save(exported_model, "compiled_model.pt")
-            else:
-                self.model.save("torchscript_model.pt")
-=======
-        if self.rank == 0:
-            module = self.model
-            if isinstance(module, DDP):
-                module = module.module
-            if JIT:
-                if torch.__version__.startswith("2"):
-                    bdata = self.training_data.__getitem__()
-                    keys = ['coord', 'atype', 'natoms', 'mapping', 'shift', 'selected']
-                    bdata = {key:bdata[key] for key in keys}
-                    exported_model = torch._dynamo.export(module, **bdata)
-                    torch.save(exported_model, "compiled_model.pt")
-                else:
-                    module.save("torchscript_model.pt")
-            torch.save(module.state_dict(), self.save_ckpt)
->>>>>>> 26fbee78
+
+      if self.rank == 0:
+          module = self.model
+          if isinstance(module, DDP):
+              module = module.module
+          if JIT:
+              if torch.__version__.startswith("2"):
+                  bdata = self.training_data.__getitem__()
+                  keys = ['coord', 'atype', 'natoms', 'mapping', 'shift', 'selected']
+                  bdata = {key:bdata[key] for key in keys}
+                  exported_model = torch._dynamo.export(module, **bdata)
+                  torch.save(exported_model, "compiled_model.pt")
+              else:
+                  module.save("torchscript_model.pt")
+          torch.save(module.state_dict(), self.save_ckpt)
         fout.close()
         logging.info('Saving model after all steps...')