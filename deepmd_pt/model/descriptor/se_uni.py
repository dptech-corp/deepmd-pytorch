import numpy as np
import torch
import logging
try:
    from typing import Final
except:
    from torch.jit import Final
from typing import (
  List, Optional, Tuple,
)
from deepmd_pt.utils import env
from deepmd_pt.utils.utils import get_activation_fn, ActivationFn
from deepmd_pt.model.descriptor import prod_env_mat_se_a, Descriptor, compute_std
from deepmd_pt.model.network import (
  TypeEmbedNet, SimpleLinear
)
from .se_atten import analyze_descrpt
from .dpa2_layer import DescrptDPA2Layer
<<<<<<< HEAD

from deepmd_pt.utils.stat import sample_system
from deepmd_pt.utils.dataloader import DpLoaderSet
=======
>>>>>>> 5fd1565f

mydtype = env.GLOBAL_PT_FLOAT_PRECISION
mydev = env.DEVICE

def torch_linear(*args, **kwargs):
  return torch.nn.Linear(*args, **kwargs, dtype=mydtype, device=mydev)
simple_linear  = SimpleLinear
mylinear = simple_linear

<<<<<<< HEAD
# class Atten2Map(torch.nn.Module):
#   def __init__(
#       self,
#       ni,
#       nd,
#       nh,
#       has_gate: bool = False,   # apply gate to attn map
#       smooth: bool = True,
#   ):
#     super(Atten2Map, self).__init__()
#     self.ni = ni
#     self.nd = nd
#     self.nh = nh
#     self.mapqk = mylinear(ni, nd * 2 * nh, bias=False)
#     self.has_gate = has_gate
#     self.smooth = smooth
#
#   def forward(
#       self,
#       g2,         # nb x nloc x nnei x ng2
#       h2,         # nb x nloc x nnei x 3
#       nlist_mask, # nb x nloc x nnei
#       sw          # nb x nloc x nnei
#   ):
#     nb, nloc, nnei, _, = g2.shape
#     nd, nh = self.nd, self.nh
#     # nb x nloc x nnei x nd x (nh x 2)
#     g2qk = self.mapqk(g2).view(nb, nloc, nnei, nd, nh*2)
#     # nb x nloc x (nh x 2) x nnei x nd
#     g2qk = torch.permute(g2qk, (0, 1, 4, 2, 3))
#     # nb x nloc x nh x nnei x nd
#     g2q, g2k = torch.split(g2qk, nh, dim=2)
#     # g2q = torch.nn.functional.normalize(g2q, dim=-1)
#     # g2k = torch.nn.functional.normalize(g2k, dim=-1)
#     # nb x nloc x nh x nnei x nnei
#     attnw = torch.matmul(g2q, torch.transpose(g2k, -1, -2)) / nd**0.5
#     if self.has_gate:
#       gate = torch.matmul(h2, torch.transpose(h2, -1, -2)).unsqueeze(-3)
#       attnw = attnw * gate
#     # mask the attenmap, nb x nloc x 1 x 1 x nnei
#     attnw_mask = ~nlist_mask.unsqueeze(2).unsqueeze(2)
#     # mask the attenmap, nb x nloc x 1 x nnei x 1
#     attnw_mask_c = ~nlist_mask.unsqueeze(2).unsqueeze(-1)
#     attnw = attnw.masked_fill(attnw_mask, float("-inf"),)
#     attnw = torch.softmax(attnw, dim=-1)
#     attnw = attnw.masked_fill(attnw_mask, float(0.0),)
#     # nb x nloc x nh x nnei x nnei
#     attnw = attnw.masked_fill(attnw_mask_c, float(0.0),)
#     if self.smooth :
#       attnw_sw = sw.unsqueeze(2).unsqueeze(2)
#       attnw_sw_c = sw.unsqueeze(2).unsqueeze(-1)
#       attnw = attnw * attnw_sw
#       attnw = attnw * attnw_sw_c
#     # nb x nloc x nnei x nnei
#     h2h2t = torch.matmul(h2, torch.transpose(h2, -1, -2)) / 3.**0.5
#     # nb x nloc x nh x nnei x nnei
#     ret = attnw * h2h2t[:,:,None,:,:]
#     # ret = torch.softmax(g2qk, dim=-1)
#     # nb x nloc x nnei x nnei x nh
#     ret = torch.permute(ret, (0, 1, 3, 4, 2))
#     return ret
#
#
# class Atten2MultiHeadApply(torch.nn.Module):
#   def __init__(
#       self,
#       ni,
#       nh,
#   ):
#     super(Atten2MultiHeadApply, self).__init__()
#     self.ni = ni
#     self.nh = nh
#     self.mapv = mylinear(ni, ni * nh, bias=False)
#     self.head_map = mylinear(ni * nh, ni)
#
#   def forward(
#       self,
#       AA,       # nf x nloc x nnei x nnei x nh
#       g2,       # nf x nloc x nnei x ng2
#   ):
#     nf, nloc, nnei, ng2 = g2.shape
#     nh = self.nh
#     # nf x nloc x nnei x ng2 x nh
#     g2v = self.mapv(g2).view(nf, nloc, nnei, ng2, nh)
#     # nf x nloc x nh x nnei x ng2
#     g2v = torch.permute(g2v, (0, 1, 4, 2, 3))
#     # g2v = torch.nn.functional.normalize(g2v, dim=-1)
#     # nf x nloc x nh x nnei x nnei
#     AA = torch.permute(AA, (0, 1, 4, 2, 3))
#     # nf x nloc x nh x nnei x ng2
#     ret = torch.matmul(AA, g2v)
#     # nf x nloc x nnei x ng2 x nh
#     ret = torch.permute(ret, (0, 1, 3, 4, 2)).reshape(nf, nloc, nnei, (ng2*nh))
#     # nf x nloc x nnei x ng2
#     return self.head_map(ret)
#
# class Atten2EquiVarApply(torch.nn.Module):
#   def __init__(
#       self,
#       ni,
#       nh,
#   ):
#     super(Atten2EquiVarApply, self).__init__()
#     self.ni = ni
#     self.nh = nh
#     self.head_map = mylinear(nh, 1, bias=False)
#
#   def forward(
#       self,
#       AA,       # nf x nloc x nnei x nnei x nh
#       h2,       # nf x nloc x nnei x 3
#   ):
#     nf, nloc, nnei, _ = h2.shape
#     nh = self.nh
#     # nf x nloc x nh x nnei x nnei
#     AA = torch.permute(AA, (0, 1, 4, 2, 3))
#     h2m = torch.unsqueeze(h2, dim=2)
#     # nf x nloc x nh x nnei x 3
#     h2m = torch.tile(h2m, [1, 1, nh, 1, 1])
#     # nf x nloc x nh x nnei x 3
#     ret = torch.matmul(AA, h2m)
#     # nf x nloc x nnei x 3 x nh
#     ret = torch.permute(ret, (0, 1, 3, 4, 2)).view(nf, nloc, nnei, 3, nh)
#     # nf x nloc x nnei x 3
#     return torch.squeeze(self.head_map(ret), dim=-1)
#
#
# class LocalAtten(torch.nn.Module):
#   def __init__(
#       self,
#       ni,
#       nd,
#       nh,
#       smooth,
#   ):
#     super(LocalAtten, self).__init__()
#     self.ni = ni
#     self.nd = nd
#     self.nh = nh
#     self.mapq = mylinear(ni, nd * 1 * nh, bias=False)
#     self.mapkv = mylinear(ni, (nd + ni) * nh, bias=False)
#     self.head_map = mylinear(ni * nh, ni)
#     self.smooth = smooth
#
#   def forward(
#       self,
#       g1,         # nb x nloc x ng1
#       gg1,        # nb x nloc x nnei x ng1
#       nlist_mask, # nb x nloc x nnei
#       sw,         # nb x nloc x nnei
#   ):
#     nb, nloc, nnei = nlist_mask.shape
#     ni, nd, nh = self.ni, self.nd, self.nh
#     assert ni == g1.shape[-1]
#     assert ni == gg1.shape[-1]
#     # nb x nloc x nd x nh
#     g1q = self.mapq(g1).view(nb, nloc, nd, nh)
#     # nb x nloc x nh x nd
#     g1q = torch.permute(g1q, (0, 1, 3, 2))
#     # nb x nloc x nnei x (nd+ni) x nh
#     gg1kv = self.mapkv(gg1).view(nb, nloc, nnei, nd+ni, nh)
#     gg1kv = torch.permute(gg1kv, (0, 1, 4, 2, 3))
#     # nb x nloc x nh x nnei x nd, nb x nloc x nh x nnei x ng1
#     gg1k, gg1v = torch.split(gg1kv, [nd, ni], dim=-1)
#
#     # nb x nloc x nh x 1 x nnei
#     attnw = torch.matmul(
#       g1q.unsqueeze(-2),
#       torch.transpose(gg1k, -1, -2)) / nd**0.5
#     # nb x nloc x nh x nnei
#     attnw = attnw.squeeze(-2)
#     # mask the attenmap, nb x nloc x 1 x nnei
#     attnw_mask = ~nlist_mask.unsqueeze(-2)
#     # nb x nloc x nh x nnei
#     attnw = attnw.masked_fill(attnw_mask, float("-inf"),)
#     attnw = torch.softmax(attnw, dim=-1)
#     attnw = attnw.masked_fill(attnw_mask, float(0.0),)
#     if self.smooth:
#       attnw = attnw * sw.unsqueeze(-2)
#
#     # nb x nloc x nh x ng1
#     ret = torch.matmul(attnw.unsqueeze(-2), gg1v)\
#                .squeeze(-2)\
#                .view(nb, nloc, nh*ni)
#     # nb x nloc x ng1
#     ret = self.head_map(ret)
#     return ret
#
#
# def print_stat(aa, info=""):
#   print(info, torch.mean(aa), torch.std(aa))

=======
>>>>>>> 5fd1565f

@Descriptor.register("se_uni")
class DescrptSeUni(Descriptor):
  def __init__(
      self,
      rcut,
      rcut_smth,
      sel: int,
      ntypes: int,
      nlayers: int = 3,
      g1_dim = 128,
      g2_dim = 16,
      axis_dim: int = 4,
      combine_grrg: bool = False,
      direct_dist: bool = False,
      do_bn_mode: str = 'no',
      bn_momentum: float = 0.1,
      update_g1_has_conv: bool = True,
      update_g1_has_drrd: bool = True,
      update_g1_has_grrg: bool = True,
      update_g1_has_attn: bool = True,
      update_g2_has_g1g1: bool = True,
      update_g2_has_attn: bool = True,
      update_h2: bool = False,
      attn1_hidden: int = 64,
      attn1_nhead: int = 4,
      attn2_hidden: int = 16,
      attn2_nhead: int = 4,
      attn2_has_gate: bool = False,
      attn_dotr: bool = True,
      activation: str = "tanh",
      update_style: str = "res_avg",
      set_davg_zero: bool = True, # TODO
      smooth: bool = True,
      add_type_ebd_to_seq: bool = False,
      **kwargs,
  ):
    """
    smooth: 
        If strictly smooth, cannot be used with update_g1_has_attn
    add_type_ebd_to_seq:
        At the presence of seq_input (optional input to forward), 
        whether or not add an type embedding to seq_input. 
        If no seq_input is given, it has no effect. 
    """
    super(DescrptSeUni, self).__init__()
    self.epsilon = 1e-4 # protection of 1./nnei
    self.rcut = rcut
    self.rcut_smth = rcut_smth
    self.ntypes = ntypes
    self.nlayers = nlayers
    sel = [sel] if isinstance(sel, int) else sel
    self.nnei = sum(sel)  # 总的邻居数量
    assert len(sel) == 1
    self.sel = sel  # 每种元素在邻居中的位移
    self.sec = self.sel
    self.split_sel = self.sel
    self.axis_dim = axis_dim
    self.set_davg_zero = set_davg_zero
    self.g1_dim = g1_dim
    self.g2_dim = g2_dim
    self.act = get_activation_fn(activation)
    self.direct_dist = direct_dist
    self.add_type_ebd_to_seq = add_type_ebd_to_seq

    self.type_embd = TypeEmbedNet(self.ntypes, self.g1_dim)
    self.g2_embd = mylinear(1, self.g2_dim)
    layers = []
    for ii in range(nlayers):
      layers.append(
        DescrptDPA2Layer(
          rcut, rcut_smth, sel, ntypes, self.g1_dim, self.g2_dim,
          axis_dim=self.axis_dim,
          combine_grrg=combine_grrg,
          update_chnnl_2=(ii != nlayers - 1),
          do_bn_mode=do_bn_mode,
          bn_momentum=bn_momentum,
          update_g1_has_conv=update_g1_has_conv,
          update_g1_has_drrd=update_g1_has_drrd,
          update_g1_has_grrg=update_g1_has_grrg,
          update_g1_has_attn=update_g1_has_attn,
          update_g2_has_g1g1=update_g2_has_g1g1,
          update_g2_has_attn=update_g2_has_attn,
          update_h2=update_h2,
          attn1_hidden=attn1_hidden,
          attn1_nhead=attn1_nhead,
          attn2_has_gate=attn2_has_gate,
          attn2_hidden=attn2_hidden,
          attn2_nhead=attn2_nhead,
          attn_dotr=attn_dotr,
          activation=activation,
          update_style=update_style,
          smooth=smooth,
        ))
    self.layers = torch.nn.ModuleList(layers)

    sshape = (self.ntypes, self.nnei, 4)
    mean = torch.zeros(sshape, dtype=mydtype, device=mydev)
    stddev = torch.ones(sshape, dtype=mydtype, device=mydev)
    self.register_buffer('mean', mean)
    self.register_buffer('stddev', stddev)

  @property
  def dim_out(self):
    """
    Returns the output dimension of this descriptor
    """
    return self.g1_dim

  @property
  def dim_in(self):
    """
    Returns the atomic input dimension of this descriptor
    """
    return self.g1_dim

  @property
  def dim_emb(self):
    """
    Returns the embedding dimension g2
    """
    return self.g2_dim

  def forward(
          self,
          extended_coord,
          nlist,
          atype,
          nlist_type: Optional[torch.Tensor] = None,
          nlist_loc: Optional[torch.Tensor] = None,
          atype_tebd: Optional[torch.Tensor] = None,
          nlist_tebd: Optional[torch.Tensor] = None,
          seq_input: Optional[torch.Tensor] = None
  ):

    """
    extended_coord:     [nb, nloc x 3]
    atype:              [nb, nloc]
    """
    assert nlist_type is not None
    assert nlist_loc is not None
    nframes, nloc = nlist_loc.shape[:2]
    # nb x nloc x nnei x 4, nb x nloc x nnei x 3, nb x nloc x nnei x 1
    dmatrix, diff, sw = prod_env_mat_se_a(
      extended_coord, nlist, atype,
      self.mean, self.stddev,
      self.rcut, self.rcut_smth)
    nlist_type[nlist_type == -1] = self.ntypes
    nlist_mask = (nlist != -1)
    masked_nlist_loc = nlist_loc * nlist_mask
    sw = torch.squeeze(sw, -1)

    # [nframes, nloc, tebd_dim]
    if seq_input is not None:
      if seq_input.shape[0] == nframes * nloc:
        seq_input = seq_input[:, 0, :].reshape(nframes, nloc, -1)
      if self.add_type_ebd_to_seq:
        # nb x nloc x ng1
        atype_tebd = self.type_embd(atype) + seq_input
      else:
        # nb x nloc x ng1        
        atype_tebd = seq_input
        # wasted evalueation of type_embd, 
        # since whether seq_input is None or not can only be 
        # known at runtime, we cannot decide whether create the
        # type embedding net or not at `__init__`
        foo = self.type_embd(atype)
    else:
      # nb x nloc x ng1
      atype_tebd = self.type_embd(atype)

    g1 = self.act(atype_tebd)
    # nb x nloc x nnei x 1,  nb x nloc x nnei x 3
    if not self.direct_dist:
      g2, h2 = torch.split(dmatrix, [1, 3], dim=-1)
    else:
      g2, h2 = torch.linalg.norm(diff, dim=-1, keepdim=True), diff
      g2 = g2 / self.rcut
      h2 = h2 / self.rcut
    # nb x nloc x nnei x ng2
    g2 = self.act(self.g2_embd(g2))

    for ll in self.layers:
      g1, g2, h2 = ll.forward(
        g1, g2, h2,
        masked_nlist_loc, nlist_mask, sw,
      )
    # uses the last layer.
    # nb x nloc x 3 x ng2
    h2g2 = ll._cal_h2g2(g2, h2, nlist_mask, sw)
    # (nb x nloc) x ng2 x 3
    rot_mat = torch.permute(h2g2, (0, 1, 3, 2))

    return g1, None, diff, rot_mat.view(-1, self.dim_emb, 3)

  def compute_input_stats(self, merged):
      """Update mean and stddev for descriptor elements.
      """
      ndescrpt = self.nnei * 4  # 描述符的元素数量
      keys = [
        "coord",
        "force",
        "energy",
        "atype",
        "natoms",
        "mapping",
        "nlist",
        "nlist_loc",
        "nlist_type",
        "shift",
      ]
      natoms = []
      energy = []
      sumr = None
      mixed_type = merged.systems[0].mixed_type
      if mixed_type:
        keys.append("real_natoms_vec")
      for item in merged.dataloaders:  #sample from each system, the intermediate results would not be saved
          system = sample_system(keys, nbatch, item, desc_index)
          index = system['mapping'].unsqueeze(-1).expand(-1, -1, 3)
          extended_coord = torch.gather(system['coord'], dim=1, index=index)
          extended_coord = extended_coord - system['shift']
          env_mat, _, _ = prod_env_mat_se_a(
              extended_coord, system['nlist'], system['atype'],
              self.mean, self.stddev,
              self.rcut, self.rcut_smth,
          )
          if not mixed_type:
              sysr, sysr2, sysa, sysa2, sysn = analyze_descrpt(
                env_mat.detach().cpu().numpy(), ndescrpt,
                system['natoms'])
          else:
              sysr, sysr2, sysa, sysa2, sysn = analyze_descrpt(
                env_mat.detach().cpu().numpy(), ndescrpt,
                system['real_natoms_vec'], mixed_type=mixed_type,
                real_atype=system['atype'].detach().cpu().numpy())
<<<<<<< HEAD
          energy.append(system['energy'].mean(dim=0, keepdim=True))
          if merged.systems[0].mixed_type:
                natoms.append(system['real_natoms_vec'].double().mean(dim=0, keepdim=True))
          else:
                natoms.append(system['natoms'].double().mean(dim=0, keepdim=True))
          if(sumr is None):
                sumr = np.add(np.zeros_like(sysr),sysr)
                suma = np.add(np.zeros_like(sysa),sysa)
                sumn = np.add(np.zeros_like(sysn),sysn)
                sumr2 = np.add(np.zeros_like(sysr2),sysr2)
                suma2 = np.add(np.zeros_like(sysa2),sysa2)
          else:
                sumr = np.add(sumr,sysr)
                suma = np.add(suma,sysa)
                sumn = np.add(sumn,sysn)
                sumr2 = np.add(sumr2,sysr2)
                suma2 = np.add(suma2,sysa2)
      sys_ener = torch.cat(energy).cpu()
      sys_tynatom = torch.cat(natoms)[:, 2:].cpu()
      energy_coef, _, _, _ = np.linalg.lstsq(sys_tynatom, sys_ener, rcond)
      return sumr, suma, sumn, sumr2, suma2,  energy_coef
=======
          sumr.append(sysr)
          suma.append(sysa)
          sumn.append(sysn)
          sumr2.append(sysr2)
          suma2.append(sysa2)
      sumr = np.sum(sumr, axis=0)
      suma = np.sum(suma, axis=0)
      sumn = np.sum(sumn, axis=0)
      sumr2 = np.sum(sumr2, axis=0)
      suma2 = np.sum(suma2, axis=0)
      return sumr, suma, sumn, sumr2, suma2
>>>>>>> 5fd1565f

  def init_desc_stat(self, sumr, suma, sumn, sumr2, suma2):
      all_davg = []
      all_dstd = []
      for type_i in range(self.ntypes):
          davgunit = [[sumr[type_i] / (sumn[type_i] + 1e-15), 0, 0, 0]]
          dstdunit = [[
              compute_std(sumr2[type_i], sumr[type_i], sumn[type_i], self.rcut),
              compute_std(suma2[type_i], suma[type_i], sumn[type_i], self.rcut),
              compute_std(suma2[type_i], suma[type_i], sumn[type_i], self.rcut),
              compute_std(suma2[type_i], suma[type_i], sumn[type_i], self.rcut)
          ]]
          davg = np.tile(davgunit, [self.nnei, 1])
          dstd = np.tile(dstdunit, [self.nnei, 1])
          all_davg.append(davg)
          all_dstd.append(dstd)
      self.sumr = sumr
      self.suma = suma
      self.sumn = sumn
      self.sumr2 = sumr2
      self.suma2 = suma2
      if not self.set_davg_zero:
          mean = np.stack(all_davg)
          self.mean.copy_(torch.tensor(mean, device=env.DEVICE))
      stddev = np.stack(all_dstd)
      self.stddev.copy_(torch.tensor(stddev, device=env.DEVICE))<|MERGE_RESOLUTION|>--- conflicted
+++ resolved
@@ -16,12 +16,9 @@
 )
 from .se_atten import analyze_descrpt
 from .dpa2_layer import DescrptDPA2Layer
-<<<<<<< HEAD
 
 from deepmd_pt.utils.stat import sample_system
 from deepmd_pt.utils.dataloader import DpLoaderSet
-=======
->>>>>>> 5fd1565f
 
 mydtype = env.GLOBAL_PT_FLOAT_PRECISION
 mydev = env.DEVICE
@@ -31,201 +28,6 @@
 simple_linear  = SimpleLinear
 mylinear = simple_linear
 
-<<<<<<< HEAD
-# class Atten2Map(torch.nn.Module):
-#   def __init__(
-#       self,
-#       ni,
-#       nd,
-#       nh,
-#       has_gate: bool = False,   # apply gate to attn map
-#       smooth: bool = True,
-#   ):
-#     super(Atten2Map, self).__init__()
-#     self.ni = ni
-#     self.nd = nd
-#     self.nh = nh
-#     self.mapqk = mylinear(ni, nd * 2 * nh, bias=False)
-#     self.has_gate = has_gate
-#     self.smooth = smooth
-#
-#   def forward(
-#       self,
-#       g2,         # nb x nloc x nnei x ng2
-#       h2,         # nb x nloc x nnei x 3
-#       nlist_mask, # nb x nloc x nnei
-#       sw          # nb x nloc x nnei
-#   ):
-#     nb, nloc, nnei, _, = g2.shape
-#     nd, nh = self.nd, self.nh
-#     # nb x nloc x nnei x nd x (nh x 2)
-#     g2qk = self.mapqk(g2).view(nb, nloc, nnei, nd, nh*2)
-#     # nb x nloc x (nh x 2) x nnei x nd
-#     g2qk = torch.permute(g2qk, (0, 1, 4, 2, 3))
-#     # nb x nloc x nh x nnei x nd
-#     g2q, g2k = torch.split(g2qk, nh, dim=2)
-#     # g2q = torch.nn.functional.normalize(g2q, dim=-1)
-#     # g2k = torch.nn.functional.normalize(g2k, dim=-1)
-#     # nb x nloc x nh x nnei x nnei
-#     attnw = torch.matmul(g2q, torch.transpose(g2k, -1, -2)) / nd**0.5
-#     if self.has_gate:
-#       gate = torch.matmul(h2, torch.transpose(h2, -1, -2)).unsqueeze(-3)
-#       attnw = attnw * gate
-#     # mask the attenmap, nb x nloc x 1 x 1 x nnei
-#     attnw_mask = ~nlist_mask.unsqueeze(2).unsqueeze(2)
-#     # mask the attenmap, nb x nloc x 1 x nnei x 1
-#     attnw_mask_c = ~nlist_mask.unsqueeze(2).unsqueeze(-1)
-#     attnw = attnw.masked_fill(attnw_mask, float("-inf"),)
-#     attnw = torch.softmax(attnw, dim=-1)
-#     attnw = attnw.masked_fill(attnw_mask, float(0.0),)
-#     # nb x nloc x nh x nnei x nnei
-#     attnw = attnw.masked_fill(attnw_mask_c, float(0.0),)
-#     if self.smooth :
-#       attnw_sw = sw.unsqueeze(2).unsqueeze(2)
-#       attnw_sw_c = sw.unsqueeze(2).unsqueeze(-1)
-#       attnw = attnw * attnw_sw
-#       attnw = attnw * attnw_sw_c
-#     # nb x nloc x nnei x nnei
-#     h2h2t = torch.matmul(h2, torch.transpose(h2, -1, -2)) / 3.**0.5
-#     # nb x nloc x nh x nnei x nnei
-#     ret = attnw * h2h2t[:,:,None,:,:]
-#     # ret = torch.softmax(g2qk, dim=-1)
-#     # nb x nloc x nnei x nnei x nh
-#     ret = torch.permute(ret, (0, 1, 3, 4, 2))
-#     return ret
-#
-#
-# class Atten2MultiHeadApply(torch.nn.Module):
-#   def __init__(
-#       self,
-#       ni,
-#       nh,
-#   ):
-#     super(Atten2MultiHeadApply, self).__init__()
-#     self.ni = ni
-#     self.nh = nh
-#     self.mapv = mylinear(ni, ni * nh, bias=False)
-#     self.head_map = mylinear(ni * nh, ni)
-#
-#   def forward(
-#       self,
-#       AA,       # nf x nloc x nnei x nnei x nh
-#       g2,       # nf x nloc x nnei x ng2
-#   ):
-#     nf, nloc, nnei, ng2 = g2.shape
-#     nh = self.nh
-#     # nf x nloc x nnei x ng2 x nh
-#     g2v = self.mapv(g2).view(nf, nloc, nnei, ng2, nh)
-#     # nf x nloc x nh x nnei x ng2
-#     g2v = torch.permute(g2v, (0, 1, 4, 2, 3))
-#     # g2v = torch.nn.functional.normalize(g2v, dim=-1)
-#     # nf x nloc x nh x nnei x nnei
-#     AA = torch.permute(AA, (0, 1, 4, 2, 3))
-#     # nf x nloc x nh x nnei x ng2
-#     ret = torch.matmul(AA, g2v)
-#     # nf x nloc x nnei x ng2 x nh
-#     ret = torch.permute(ret, (0, 1, 3, 4, 2)).reshape(nf, nloc, nnei, (ng2*nh))
-#     # nf x nloc x nnei x ng2
-#     return self.head_map(ret)
-#
-# class Atten2EquiVarApply(torch.nn.Module):
-#   def __init__(
-#       self,
-#       ni,
-#       nh,
-#   ):
-#     super(Atten2EquiVarApply, self).__init__()
-#     self.ni = ni
-#     self.nh = nh
-#     self.head_map = mylinear(nh, 1, bias=False)
-#
-#   def forward(
-#       self,
-#       AA,       # nf x nloc x nnei x nnei x nh
-#       h2,       # nf x nloc x nnei x 3
-#   ):
-#     nf, nloc, nnei, _ = h2.shape
-#     nh = self.nh
-#     # nf x nloc x nh x nnei x nnei
-#     AA = torch.permute(AA, (0, 1, 4, 2, 3))
-#     h2m = torch.unsqueeze(h2, dim=2)
-#     # nf x nloc x nh x nnei x 3
-#     h2m = torch.tile(h2m, [1, 1, nh, 1, 1])
-#     # nf x nloc x nh x nnei x 3
-#     ret = torch.matmul(AA, h2m)
-#     # nf x nloc x nnei x 3 x nh
-#     ret = torch.permute(ret, (0, 1, 3, 4, 2)).view(nf, nloc, nnei, 3, nh)
-#     # nf x nloc x nnei x 3
-#     return torch.squeeze(self.head_map(ret), dim=-1)
-#
-#
-# class LocalAtten(torch.nn.Module):
-#   def __init__(
-#       self,
-#       ni,
-#       nd,
-#       nh,
-#       smooth,
-#   ):
-#     super(LocalAtten, self).__init__()
-#     self.ni = ni
-#     self.nd = nd
-#     self.nh = nh
-#     self.mapq = mylinear(ni, nd * 1 * nh, bias=False)
-#     self.mapkv = mylinear(ni, (nd + ni) * nh, bias=False)
-#     self.head_map = mylinear(ni * nh, ni)
-#     self.smooth = smooth
-#
-#   def forward(
-#       self,
-#       g1,         # nb x nloc x ng1
-#       gg1,        # nb x nloc x nnei x ng1
-#       nlist_mask, # nb x nloc x nnei
-#       sw,         # nb x nloc x nnei
-#   ):
-#     nb, nloc, nnei = nlist_mask.shape
-#     ni, nd, nh = self.ni, self.nd, self.nh
-#     assert ni == g1.shape[-1]
-#     assert ni == gg1.shape[-1]
-#     # nb x nloc x nd x nh
-#     g1q = self.mapq(g1).view(nb, nloc, nd, nh)
-#     # nb x nloc x nh x nd
-#     g1q = torch.permute(g1q, (0, 1, 3, 2))
-#     # nb x nloc x nnei x (nd+ni) x nh
-#     gg1kv = self.mapkv(gg1).view(nb, nloc, nnei, nd+ni, nh)
-#     gg1kv = torch.permute(gg1kv, (0, 1, 4, 2, 3))
-#     # nb x nloc x nh x nnei x nd, nb x nloc x nh x nnei x ng1
-#     gg1k, gg1v = torch.split(gg1kv, [nd, ni], dim=-1)
-#
-#     # nb x nloc x nh x 1 x nnei
-#     attnw = torch.matmul(
-#       g1q.unsqueeze(-2),
-#       torch.transpose(gg1k, -1, -2)) / nd**0.5
-#     # nb x nloc x nh x nnei
-#     attnw = attnw.squeeze(-2)
-#     # mask the attenmap, nb x nloc x 1 x nnei
-#     attnw_mask = ~nlist_mask.unsqueeze(-2)
-#     # nb x nloc x nh x nnei
-#     attnw = attnw.masked_fill(attnw_mask, float("-inf"),)
-#     attnw = torch.softmax(attnw, dim=-1)
-#     attnw = attnw.masked_fill(attnw_mask, float(0.0),)
-#     if self.smooth:
-#       attnw = attnw * sw.unsqueeze(-2)
-#
-#     # nb x nloc x nh x ng1
-#     ret = torch.matmul(attnw.unsqueeze(-2), gg1v)\
-#                .squeeze(-2)\
-#                .view(nb, nloc, nh*ni)
-#     # nb x nloc x ng1
-#     ret = self.head_map(ret)
-#     return ret
-#
-#
-# def print_stat(aa, info=""):
-#   print(info, torch.mean(aa), torch.std(aa))
-
-=======
->>>>>>> 5fd1565f
 
 @Descriptor.register("se_uni")
 class DescrptSeUni(Descriptor):
@@ -462,7 +264,6 @@
                 env_mat.detach().cpu().numpy(), ndescrpt,
                 system['real_natoms_vec'], mixed_type=mixed_type,
                 real_atype=system['atype'].detach().cpu().numpy())
-<<<<<<< HEAD
           energy.append(system['energy'].mean(dim=0, keepdim=True))
           if merged.systems[0].mixed_type:
                 natoms.append(system['real_natoms_vec'].double().mean(dim=0, keepdim=True))
@@ -484,19 +285,6 @@
       sys_tynatom = torch.cat(natoms)[:, 2:].cpu()
       energy_coef, _, _, _ = np.linalg.lstsq(sys_tynatom, sys_ener, rcond)
       return sumr, suma, sumn, sumr2, suma2,  energy_coef
-=======
-          sumr.append(sysr)
-          suma.append(sysa)
-          sumn.append(sysn)
-          sumr2.append(sysr2)
-          suma2.append(sysa2)
-      sumr = np.sum(sumr, axis=0)
-      suma = np.sum(suma, axis=0)
-      sumn = np.sum(sumn, axis=0)
-      sumr2 = np.sum(sumr2, axis=0)
-      suma2 = np.sum(suma2, axis=0)
-      return sumr, suma, sumn, sumr2, suma2
->>>>>>> 5fd1565f
 
   def init_desc_stat(self, sumr, suma, sumn, sumr2, suma2):
       all_davg = []
