--- conflicted
+++ resolved
@@ -154,11 +154,7 @@
                  stddev=1.,
                  use_timestep=False,
                  activate=None,
-<<<<<<< HEAD
                  bias: bool = True,
-=======
-                 include_bias: bool = True,
->>>>>>> 148aa714
                  ):
         """Construct a linear layer.
 
@@ -176,11 +172,7 @@
 
         self.matrix = torch.nn.Parameter(data=Tensor(num_in, num_out))
         torch.nn.init.normal_(self.matrix.data, std=stddev / np.sqrt(num_out + num_in))
-<<<<<<< HEAD
         if bias:
-=======
-        if include_bias:
->>>>>>> 148aa714
           self.bias = torch.nn.Parameter(data=Tensor(1, num_out))
           torch.nn.init.normal_(self.bias.data, mean=bavg, std=stddev)
         else:
@@ -404,7 +396,7 @@
 
 class GatedSelfAttetion(torch.nn.Module):
     def __init__(self, nnei, embed_dim, hidden_dim, dotr=False, do_mask=False, scaling_factor=1.0,
-                 head_num=1, normalize=True, temperature=None, include_bias=True):
+                 head_num=1, normalize=True, temperature=None, bias=True):
         """Construct a neighbor-wise attention net.
         """
         super(GatedSelfAttetion, self).__init__()
@@ -419,13 +411,8 @@
         else:
             self.scaling = temperature
         self.normalize = normalize
-<<<<<<< HEAD
         self.in_proj = SimpleLinear(embed_dim, hidden_dim * 3, bavg=0., stddev=1., use_timestep=False, bias=False)
         self.out_proj = SimpleLinear(hidden_dim, embed_dim, bavg=0., stddev=1., use_timestep=False, bias=False)
-=======
-        self.in_proj = SimpleLinear(embed_dim, hidden_dim * 3, bavg=0., stddev=1., use_timestep=False, include_bias=include_bias)
-        self.out_proj = SimpleLinear(hidden_dim, embed_dim, bavg=0., stddev=1., use_timestep=False, include_bias=include_bias)
->>>>>>> 148aa714
 
     def forward(self, query, nei_mask, input_r: Optional[torch.Tensor]=None):
         """
