--- conflicted
+++ resolved
@@ -85,10 +85,6 @@
             fitting_net['type'] = fitting_net.get('type', 'ener')
             if self.descriptor_type not in ['se_e2_a']:
                 fitting_net['ntypes'] = 1
-<<<<<<< HEAD
-                fitting_net['embedding_width'] = self.descriptor.dim_out
-=======
->>>>>>> b38205ee
             else:
                 fitting_net['ntypes'] = self.descriptor.get_ntype()
                 fitting_net['use_tebd'] = False
