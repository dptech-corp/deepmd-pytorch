import glob
import logging
import numpy as np
import os
import torch
from typing import List
from torch.utils.data import Dataset
from deepmd_pt.utils import env, dp_random
from deepmd_pt.utils.preprocess import Region3D, normalize_coord, make_env_mat
from tqdm import trange
import h5py
import torch.distributed as dist


class DeepmdDataSystem(object):

    def __init__(self, sys_path: str, rcut, sec, type_map: List[str] = None, type_split=True):
        '''Construct DeePMD-style frame collection of one system.

        Args:
        - sys_path: Paths to the system.
        - type_map: Atom types.
        '''
        sys_path = sys_path.replace('#', '')
        if '.hdf5' in sys_path:
            tmp = sys_path.split("/")
            path = "/".join(tmp[:-1])
            sys = tmp[-1]
            self.file = h5py.File(path)[sys]
            self._dirs = []
            for item in self.file.keys():
                if 'set.' in item:
                    self._dirs.append(item)
            self._dirs.sort()
        else:
            self.file = None
            self._dirs = glob.glob(os.path.join(sys_path, 'set.*'))
            self._dirs.sort()
        self.type_split = type_split
        # check mixed type
        error_format_msg = (
            "if one of the set is of mixed_type format, "
            "then all of the sets in this system should be of mixed_type format!"
        )
        self.mixed_type = self._check_mode(self._dirs[0])
        for set_item in self._dirs[1:]:
            assert self._check_mode(set_item) == self.mixed_type, error_format_msg

        self._atom_type = self._load_type(sys_path)
        self._natoms = len(self._atom_type)

        self._type_map = self._load_type_map(sys_path)
        self.enforce_type_map = False
        if type_map is not None and self._type_map is not None:
            if not self.mixed_type:
                atom_type = [type_map.index(self._type_map[ii]) for ii in self._atom_type]
                self._atom_type = np.array(atom_type, dtype=np.int32)

            else:
                self.enforce_type_map = True
                sorter = np.argsort(type_map)
                self.type_idx_map = np.array(
                    sorter[np.searchsorted(type_map, self._type_map, sorter=sorter)]
                )
                # padding for virtual atom
                self.type_idx_map = np.append(
                    self.type_idx_map, np.array([-1], dtype=np.int32)
                )
            self._type_map = type_map
        if type_map is None and self.type_map is None and self.mixed_type:
            raise RuntimeError("mixed_type format must have type_map!")
        self._idx_map = _make_idx_map(self._atom_type)

        self._data_dict = {}
        self.add('box', 9, must=True)
        self.add('coord', 3, atomic=True, must=True)
        self.add('energy', 1, atomic=False, must=False, high_prec=True)
        self.add('force', 3, atomic=True, must=False, high_prec=False)
        self.add('virial', 9, atomic=False, must=False, high_prec=False)

        self._sys_path = sys_path
        self.rcut = rcut
        self.sec = sec
        self.sets = [None for i in range(len(self._sys_path))]

        self.nframes = 0
        for item in self._dirs:
            frames = self._load_set(item, fast=True)
            self.nframes += frames

    def add(self,
            key: str,
            ndof: int,
            atomic: bool = False,
            must: bool = False,
            high_prec: bool = False
            ):
        '''Add a data item that to be loaded.

        Args:
        - key: The key of the item. The corresponding data is stored in `sys_path/set.*/key.npy`
        - ndof: The number of dof
        - atomic: The item is an atomic property.
        - must: The data file `sys_path/set.*/key.npy` must exist. Otherwise, value is set to zero.
        - high_prec: Load the data and store in float64, otherwise in float32.
        '''
        self._data_dict[key] = {
            'ndof': ndof,
            'atomic': atomic,
            'must': must,
            'high_prec': high_prec
        }

    def get_batch_for_train(self, batch_size: int):
        '''Get a batch of data with at most `batch_size` frames. The frames are randomly picked from the data system.

        Args:
        - batch_size: Frame count.
        '''
        if not hasattr(self, '_frames'):
            self.set_size = 0
            self._set_count = 0
            self._iterator = 0
        if batch_size == 'auto':
            batch_size = -(-32 // self._natoms)
        if self._iterator + batch_size > self.set_size:
            set_idx = self._set_count % len(self._dirs)
            if self.sets[set_idx] is None:
                frames = self._load_set(self._dirs[set_idx])
                frames = self.preprocess(frames)
                cnt = 0
                for item in self.sets:
                    if item is not None:
                        cnt += 1
                if cnt < env.CACHE_PER_SYS:
                    self.sets[set_idx] = frames
            else:
                frames = self.sets[set_idx]
            self._frames = frames
            self._shuffle_data()
            if dist.is_initialized():
                world_size = dist.get_world_size()
                rank = dist.get_rank()
                ssize = self._frames['coord'].shape[0]
                subsize = ssize // world_size
                self._iterator = rank * subsize
                self.set_size = min((rank + 1) * subsize, ssize)
            else:
                self.set_size = self._frames['coord'].shape[0]
                self._iterator = 0
            self._set_count += 1
        iterator = min(self._iterator + batch_size, self.set_size)
        idx = np.arange(self._iterator, iterator)
        self._iterator += batch_size
        return self._get_subdata(idx)

    def get_batch(self, batch_size: int):
        '''Get a batch of data with at most `batch_size` frames. The frames are randomly picked from the data system.
        Args:
        - batch_size: Frame count.
        '''
        if not hasattr(self, '_frames'):
            self.set_size = 0
            self._set_count = 0
            self._iterator = 0
        if batch_size == 'auto':
            batch_size = -(-32 // self._natoms)
        if self._iterator + batch_size > self.set_size:
            set_idx = self._set_count % len(self._dirs)
            if self.sets[set_idx] is None:
                frames = self._load_set(self._dirs[set_idx])
                frames = self.preprocess(frames)
                cnt = 0
                for item in self.sets:
                    if not item is None:
                        cnt += 1
                if cnt < env.CACHE_PER_SYS:
                    self.sets[set_idx] = frames
            else:
                frames = self.sets[set_idx]
            self._frames = frames
            self._shuffle_data()
            self.set_size = self._frames['coord'].shape[0]
            self._iterator = 0
            self._set_count += 1
        iterator = min(self._iterator + batch_size, self.set_size)
        idx = np.arange(self._iterator, iterator)
        self._iterator += batch_size
        return self._get_subdata(idx)

    def get_ntypes(self):
        '''Number of atom types in the system.'''
        if self._type_map is not None:
            return len(self._type_map)
        else:
            return max(self._atom_type) + 1

    def get_natoms_vec(self, ntypes: int):
        '''Get number of atoms and number of atoms in different types.

        Args:
        - ntypes: Number of types (may be larger than the actual number of types in the system).
        '''
        natoms = len(self._atom_type)
        natoms_vec = np.zeros(ntypes).astype(int)
        for ii in range(ntypes):
            natoms_vec[ii] = np.count_nonzero(self._atom_type == ii)
        tmp = [natoms, natoms]
        tmp = np.append(tmp, natoms_vec)
        return tmp.astype(np.int32)

    def _load_type(self, sys_path):
        if not self.file is None:
            return self.file['type.raw'][:]
        else:
            return np.loadtxt(os.path.join(sys_path, 'type.raw'), dtype=np.int32, ndmin=1)

    def _load_type_map(self, sys_path):
        if not self.file is None:
            tmp = self.file['type_map.raw'][:].tolist()
            tmp = [item.decode('ascii') for item in tmp]
            return tmp
        else:
            fname = os.path.join(sys_path, 'type_map.raw')
            if os.path.isfile(fname):
                with open(fname, 'r') as fin:
                    content = fin.read()
                return content.split()
            else:
                return None

    def _check_mode(self, sys_path):
        return os.path.isfile(sys_path + "/real_atom_types.npy")

    def _load_type_mix(self, set_name):
        type_path = set_name + "/real_atom_types.npy"
        real_type = np.load(type_path).astype(np.int32).reshape([-1, self._natoms])
        return real_type

    def _load_set(self, set_name, fast=False):
        if self.file is None:
            path = os.path.join(set_name, "coord.npy")
            if self._data_dict['coord']['high_prec']:
                coord = np.load(path).astype(env.GLOBAL_ENER_FLOAT_PRECISION)
            else:
                coord = np.load(path).astype(env.GLOBAL_NP_FLOAT_PRECISION)
            if coord.ndim == 1:
                coord = coord.reshape([1, -1])
            assert (coord.shape[1] == self._data_dict['coord']['ndof'] * self._natoms)
            nframes = coord.shape[0]
            if fast:
                return nframes
            data = {'type': np.tile(self._atom_type[self._idx_map], (nframes, 1))}
            for kk in self._data_dict.keys():
                data['find_' + kk], data[kk] = self._load_data(
                    set_name,
                    kk,
                    nframes,
                    self._data_dict[kk]['ndof'],
                    atomic=self._data_dict[kk]['atomic'],
                    high_prec=self._data_dict[kk]['high_prec'],
                    must=self._data_dict[kk]['must']
                )
            if self.mixed_type:
                # nframes x natoms
                atom_type_mix = self._load_type_mix(set_name)
                if self.enforce_type_map:
                    try:
                        atom_type_mix_ = self.type_idx_map[atom_type_mix].astype(np.int32)
                    except IndexError as e:
                        raise IndexError(
                            "some types in 'real_atom_types.npy' of set {} are not contained in {} types!".format(
                                set_name, self.get_ntypes()
                            )
                        ) from e
                    atom_type_mix = atom_type_mix_
                real_type = atom_type_mix.reshape([nframes, self._natoms])
                data["type"] = real_type
                natoms = data["type"].shape[1]
                # nframes x ntypes
                atom_type_nums = np.array(
                    [(real_type == i).sum(axis=-1) for i in range(self.get_ntypes())],
                    dtype=np.int32,
                ).T
                ghost_nums = np.array(
                    [(real_type == -1).sum(axis=-1)],
                    dtype=np.int32,
                ).T
                assert (
                        atom_type_nums.sum(axis=-1) + ghost_nums.sum(axis=-1) == natoms
                ).all(), "some types in 'real_atom_types.npy' of set {} are not contained in {} types!".format(
                    set_name, self.get_ntypes()
                )
                data["real_natoms_vec"] = np.concatenate(
                    (
                        np.tile(np.array([natoms, natoms], dtype=np.int32), (nframes, 1)),
                        atom_type_nums,
                    ),
                    axis=-1,
                )

            return data
        else:
            data = {}
            nframes = self.file[set_name][f"coord.npy"].shape[0]
            if fast:
                return nframes
            for key in ['coord', 'energy', 'force', 'box']:
                data[key] = self.file[set_name][f"{key}.npy"][:]
                if self._data_dict[key]['atomic']:
                    data[key] = data[key].reshape(nframes, self._natoms, -1)[:, self._idx_map, :]
            if self.mixed_type:
                # nframes x natoms
                atom_type_mix = self._load_type_mix(set_name)
                if self.enforce_type_map:
                    try:
                        atom_type_mix_ = self.type_idx_map[atom_type_mix].astype(np.int32)
                    except IndexError as e:
                        raise IndexError(
                            "some types in 'real_atom_types.npy' of set {} are not contained in {} types!".format(
                                set_name, self.get_ntypes()
                            )
                        ) from e
                    atom_type_mix = atom_type_mix_
                real_type = atom_type_mix.reshape([nframes, self._natoms])
                data["type"] = real_type
                natoms = data["type"].shape[1]
                # nframes x ntypes
                atom_type_nums = np.array(
                    [(real_type == i).sum(axis=-1) for i in range(self.get_ntypes())],
                    dtype=np.int32,
                ).T
                ghost_nums = np.array(
                    [(real_type == -1).sum(axis=-1)],
                    dtype=np.int32,
                ).T
                assert (
                        atom_type_nums.sum(axis=-1) + ghost_nums.sum(axis=-1) == natoms
                ).all(), "some types in 'real_atom_types.npy' of set {} are not contained in {} types!".format(
                    set_name, self.get_ntypes()
                )
                data["real_natoms_vec"] = np.concatenate(
                    (
                        np.tile(np.array([natoms, natoms], dtype=np.int32), (nframes, 1)),
                        atom_type_nums,
                    ),
                    axis=-1,
                )
            else:
                data['type'] = np.tile(self._atom_type[self._idx_map], (nframes, 1))
            return data

    def _load_data(self, set_name, key, nframes, ndof, atomic=False, must=True, high_prec=False):
        if atomic:
            ndof *= self._natoms
        path = os.path.join(set_name, key + '.npy')
        logging.info('Loading data from: %s', path)
        if os.path.isfile(path):
            if high_prec:
                data = np.load(path).astype(env.GLOBAL_ENER_FLOAT_PRECISION)
            else:
                data = np.load(path).astype(env.GLOBAL_NP_FLOAT_PRECISION)
            if atomic:
                data = data.reshape([nframes, self._natoms, -1])
                data = data[:, self._idx_map, :]
                data = data.reshape([nframes, -1])
            data = np.reshape(data, [nframes, ndof])
            return np.float32(1.0), data
        elif must:
            raise RuntimeError("%s not found!" % path)
        else:
            if high_prec:
                data = np.zeros([nframes, ndof]).astype(env.GLOBAL_ENER_FLOAT_PRECISION)
            else:
                data = np.zeros([nframes, ndof]).astype(env.GLOBAL_NP_FLOAT_PRECISION)
            return np.float32(0.0), data

    def preprocess(self, batch):
        n_frames = batch['coord'].shape[0]
        for kk in self._data_dict.keys():
            if "find_" in kk:
                pass
            else:
                batch[kk] = torch.tensor(batch[kk], dtype=env.GLOBAL_PT_FLOAT_PRECISION, device=env.PREPROCESS_DEVICE)
                if self._data_dict[kk]['atomic']:
                    batch[kk] = batch[kk].view(n_frames, -1, self._data_dict[kk]['ndof'])

        for kk in ['type', 'real_natoms_vec']:
            if kk in batch.keys():
                batch[kk] = torch.tensor(batch[kk], dtype=torch.long, device=env.PREPROCESS_DEVICE)
        batch['atype'] = batch.pop('type')

        keys = ['selected', 'shift', 'mapping', 'selected_type']
        coord = batch['coord']
        atype = batch['atype']
        box = batch['box']
        rcut = self.rcut
        sec = self.sec
<<<<<<< HEAD
        assert batch['atype'].max() < len(self._type_map)
        selected, selected_type, shift, mapping = [], [], [], []
        for sid in trange(n_frames):
=======
        assert batch['atype'].max() < self.sec.shape[0]
        selected, shift, mapping = [], [], []
        for sid in trange(n_frames, disable=None):
>>>>>>> 32dbd48c
            region = Region3D(box[sid])
            nloc = atype[sid].shape[0]
            _coord = normalize_coord(coord[sid], region, nloc)
            coord[sid] = _coord
            a, b, c, d = make_env_mat(_coord, atype[sid], region, rcut, sec, type_split=self.type_split)
            selected.append(a)
            selected_type.append(b)
            shift.append(c)
            mapping.append(d)
        selected = torch.stack(selected)
        selected_type = torch.stack(selected_type)
        batch['selected'] = selected
        batch['selected_type'] = selected_type
        natoms_extended = max([item.shape[0] for item in shift])
        batch['shift'] = torch.zeros((n_frames, natoms_extended, 3), dtype=env.GLOBAL_PT_FLOAT_PRECISION,
                                     device=env.PREPROCESS_DEVICE)
        batch['mapping'] = torch.zeros((n_frames, natoms_extended), dtype=torch.long, device=env.PREPROCESS_DEVICE)
        for i in range(len(shift)):
            natoms_tmp = shift[i].shape[0]
            batch['shift'][i, :natoms_tmp] = shift[i]
            batch['mapping'][i, :natoms_tmp] = mapping[i]
        return batch

    def _shuffle_data(self):
        nframes = self._frames['coord'].shape[0]
        idx = np.arange(nframes)
        # dp_random.shuffle(idx)
        self.idx_mapping = idx

    def _get_subdata(self, idx=None):
        data = self._frames
        idx = self.idx_mapping[idx]
        new_data = {}
        for ii in data:
            dd = data[ii]
            if 'find_' in ii:
                new_data[ii] = dd
            else:
                if idx is not None:
                    new_data[ii] = dd[idx]
                else:
                    new_data[ii] = dd
        return new_data


def _make_idx_map(atom_type):
    natoms = atom_type.shape[0]
    idx = np.arange(natoms)
    idx_map = np.lexsort((idx, atom_type))
    return idx_map


class DeepmdDataSet(Dataset):

    def __init__(self, systems: List[str], batch_size: int, type_map: List[str],
                 rcut=None, sel=None, weight=None, type_split=True):
        '''Construct DeePMD-style dataset containing frames cross different systems.

        Args:
        - systems: Paths to systems.
        - batch_size: Max frame count in a batch.
        - type_map: Atom types.
        '''
        self._batch_size = batch_size
        self._type_map = type_map
        if sel is not None:
            if isinstance(sel, int):
                sel = [sel]
            sec = torch.cumsum(torch.tensor(sel), dim=0)
        if isinstance(systems, str):
            with h5py.File(systems) as file:
                systems = [os.path.join(systems, item) for item in file.keys()]
        self._data_systems = [DeepmdDataSystem(ii, rcut, sec, type_map=self._type_map, type_split=type_split) for ii in systems]
        # check mix_type format
        error_format_msg = (
            "if one of the system is of mixed_type format, "
            "then all of the systems in this dataset should be of mixed_type format!"
        )
        self.mixed_type = self._data_systems[0].mixed_type
        for sys_item in self._data_systems[1:]:
            assert sys_item.mixed_type == self.mixed_type, error_format_msg

        if weight is None:
            weight = lambda name, sys: sys.nframes
        self.probs = [weight(item, self._data_systems[i]) for i, item in enumerate(systems)]
        self.probs = np.array(self.probs, dtype=float)
        self.probs /= self.probs.sum()
        self._ntypes = max([ii.get_ntypes() for ii in self._data_systems])
        self._natoms_vec = [ii.get_natoms_vec(self._ntypes) for ii in self._data_systems]
        self.cache = [{} for sys in self._data_systems]

    @property
    def nsystems(self):
        return len(self._data_systems)

    def __len__(self):
        return self.nsystems

    def __getitem__(self, index=None):
        """Get a batch of frames from the selected system."""
        if index is None:
            index = dp_random.choice(np.arange(self.nsystems), self.probs)
        b_data = self._data_systems[index].get_batch(self._batch_size)
        b_data['natoms'] = torch.tensor(self._natoms_vec[index], device=env.PREPROCESS_DEVICE)
        batch_size = b_data['coord'].shape[0]
        b_data['natoms'] = b_data['natoms'].unsqueeze(0).expand(batch_size, -1)
        return b_data

    def get_training_batch(self, index=None):
        '''Get a batch of frames from the selected system.'''
        if index is None:
            index = dp_random.choice(np.arange(self.nsystems), self.probs)
        b_data = self._data_systems[index].get_batch_for_train(self._batch_size)
        b_data['natoms'] = torch.tensor(self._natoms_vec[index], device=env.PREPROCESS_DEVICE)
        batch_size = b_data['coord'].shape[0]
        b_data['natoms'] = b_data['natoms'].unsqueeze(0).expand(batch_size, -1)
        return b_data

    def get_batch(self, sys_idx=None):
        """
        TF-compatible batch for testing
        """
        pt_batch = self[sys_idx]
        np_batch = {}
        for key in ['coord', 'box', 'force', 'energy']:
            if key in pt_batch.keys():
                np_batch[key] = pt_batch[key].cpu().numpy()
        for key in ['atype', 'natoms']:
            if key in pt_batch.keys():
                np_batch[key] = pt_batch[key].cpu().numpy()
        batch_size = pt_batch['coord'].shape[0]
        np_batch['coord'] = np_batch['coord'].reshape(batch_size, -1)
        np_batch['natoms'] = np_batch['natoms'][0]
        np_batch['force'] = np_batch['force'].reshape(batch_size, -1)
        return np_batch, pt_batch<|MERGE_RESOLUTION|>--- conflicted
+++ resolved
@@ -396,15 +396,10 @@
         box = batch['box']
         rcut = self.rcut
         sec = self.sec
-<<<<<<< HEAD
         assert batch['atype'].max() < len(self._type_map)
         selected, selected_type, shift, mapping = [], [], [], []
-        for sid in trange(n_frames):
-=======
-        assert batch['atype'].max() < self.sec.shape[0]
-        selected, shift, mapping = [], [], []
+
         for sid in trange(n_frames, disable=None):
->>>>>>> 32dbd48c
             region = Region3D(box[sid])
             nloc = atype[sid].shape[0]
             _coord = normalize_coord(coord[sid], region, nloc)
