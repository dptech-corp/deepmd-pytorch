import glob
import logging
import numpy as np
import os
import torch
from typing import List
from torch.utils.data import Dataset
from deepmd_pt.utils import env, dp_random
from deepmd_pt.utils.preprocess import Region3D, normalize_coord, make_env_mat
from tqdm import trange
import h5py
import torch.distributed as dist


class DeepmdDataSystem(object):

<<<<<<< HEAD
    def __init__(self, sys_path: str, rcut, sec, type_map: List[str] = None, config_path='.'):
=======
    def __init__(self, sys_path: str, rcut, sec, type_map: List[str] = None, type_split=True, config_path='.'):
>>>>>>> 84beaf0c
        '''Construct DeePMD-style frame collection of one system.

        Args:
        - sys_path: Paths to the system.
        - type_map: Atom types.
        - config_path: The input.json file path.
        '''
<<<<<<< HEAD
        self.config_path = config_path
=======
        sys_path = self.get_real_path(sys_path)
>>>>>>> 84beaf0c
        sys_path = sys_path.replace('#', '')
        if '.hdf5' in sys_path:
            tmp = sys_path.split("/")
            real_path = self.get_real_path("/".join(tmp[:-1]))
            sys = tmp[-1]
            self.file = h5py.File(real_path)[sys]
            self._dirs = []
            for item in self.file.keys():
                if 'set.' in item:
                    self._dirs.append(item)
            self._dirs.sort()
            real_path = real_path + '/%s'%sys
        else:
            real_path = self.get_real_path(sys_path)
            self.file = None
            self._dirs = glob.glob(os.path.join(real_path, 'set.*'))
            self._dirs.sort()
        self.type_split = type_split
        # check mixed type
        error_format_msg = (
            "if one of the set is of mixed_type format, "
            "then all of the sets in this system should be of mixed_type format!"
        )
        self.mixed_type = self._check_mode(self._dirs[0])
        for set_item in self._dirs[1:]:
            assert self._check_mode(set_item) == self.mixed_type, error_format_msg

        self._atom_type = self._load_type(real_path)
        self._natoms = len(self._atom_type)

        self._type_map = self._load_type_map(real_path)
        self.enforce_type_map = False
        if type_map is not None and self._type_map is not None:
            if not self.mixed_type:
                atom_type = [type_map.index(self._type_map[ii]) for ii in self._atom_type]
                self._atom_type = np.array(atom_type, dtype=np.int32)

            else:
                self.enforce_type_map = True
                sorter = np.argsort(type_map)
                self.type_idx_map = np.array(
                    sorter[np.searchsorted(type_map, self._type_map, sorter=sorter)]
                )
                # padding for virtual atom
                self.type_idx_map = np.append(
                    self.type_idx_map, np.array([-1], dtype=np.int32)
                )
            self._type_map = type_map
        if type_map is None and self.type_map is None and self.mixed_type:
            raise RuntimeError("mixed_type format must have type_map!")
        self._idx_map = _make_idx_map(self._atom_type)

        self._data_dict = {}
        self.add('box', 9, must=True)
        self.add('coord', 3, atomic=True, must=True)
        self.add('energy', 1, atomic=False, must=False, high_prec=True)
<<<<<<< HEAD
        self.add('force',  3, atomic=True,  must=False, high_prec=False)
        self.add('virial',  9, atomic=False,  must=False, high_prec=True)
=======
        self.add('force', 3, atomic=True, must=False, high_prec=False)
        self.add('virial', 9, atomic=False, must=False, high_prec=False)
>>>>>>> 84beaf0c

        self._sys_path = real_path
        self.rcut = rcut
        self.sec = sec
        self.sets = [None for i in range(len(self._sys_path))]

        self.nframes = 0
        for item in self._dirs:
            frames = self._load_set(item, fast=True)
            self.nframes += frames

    def get_real_path(self, sys_path):
<<<<<<< HEAD
        if not os.path.exists(sys_path) and self.config_path != '.':
=======
        tmp = sys_path.split('#')[0] if '#' in sys_path else sys_path
        if not os.path.exists(tmp) and self.config_path != '.':
>>>>>>> 84beaf0c
            real_path = os.path.abspath(os.path.join(self.config_path, sys_path))
        else:
            real_path = sys_path
        return real_path
    
    def add(self,
            key: str,
            ndof: int,
            atomic: bool = False,
            must: bool = False,
            high_prec: bool = False
            ):
        '''Add a data item that to be loaded.

        Args:
        - key: The key of the item. The corresponding data is stored in `sys_path/set.*/key.npy`
        - ndof: The number of dof
        - atomic: The item is an atomic property.
        - must: The data file `sys_path/set.*/key.npy` must exist. Otherwise, value is set to zero.
        - high_prec: Load the data and store in float64, otherwise in float32.
        '''
        self._data_dict[key] = {
            'ndof': ndof,
            'atomic': atomic,
            'must': must,
            'high_prec': high_prec
        }

    def get_batch_for_train(self, batch_size: int):
        '''Get a batch of data with at most `batch_size` frames. The frames are randomly picked from the data system.

        Args:
        - batch_size: Frame count.
        '''
        if not hasattr(self, '_frames'):
            self.set_size = 0
            self._set_count = 0
            self._iterator = 0
        if batch_size == 'auto':
            batch_size = -(-32 // self._natoms)
        if self._iterator + batch_size > self.set_size:
            set_idx = self._set_count % len(self._dirs)
            if self.sets[set_idx] is None:
                frames = self._load_set(self._dirs[set_idx])
                frames = self.preprocess(frames)
                cnt = 0
                for item in self.sets:
                    if item is not None:
                        cnt += 1
                if cnt < env.CACHE_PER_SYS:
                    self.sets[set_idx] = frames
            else:
                frames = self.sets[set_idx]
            self._frames = frames
            self._shuffle_data()
            if dist.is_initialized():
                world_size = dist.get_world_size()
                rank = dist.get_rank()
                ssize = self._frames['coord'].shape[0]
                subsize = ssize // world_size
                self._iterator = rank * subsize
                self.set_size = min((rank + 1) * subsize, ssize)
            else:
                self.set_size = self._frames['coord'].shape[0]
                self._iterator = 0
            self._set_count += 1
        iterator = min(self._iterator + batch_size, self.set_size)
        idx = np.arange(self._iterator, iterator)
        self._iterator += batch_size
        return self._get_subdata(idx)

    def get_batch(self, batch_size: int):
        '''Get a batch of data with at most `batch_size` frames. The frames are randomly picked from the data system.
        Args:
        - batch_size: Frame count.
        '''
        if not hasattr(self, '_frames'):
            self.set_size = 0
            self._set_count = 0
            self._iterator = 0
        if batch_size == 'auto':
            batch_size = -(-32 // self._natoms)
        if self._iterator + batch_size > self.set_size:
            set_idx = self._set_count % len(self._dirs)
            if self.sets[set_idx] is None:
                frames = self._load_set(self._dirs[set_idx])
                frames = self.preprocess(frames)
                cnt = 0
                for item in self.sets:
                    if not item is None:
                        cnt += 1
                if cnt < env.CACHE_PER_SYS:
                    self.sets[set_idx] = frames
            else:
                frames = self.sets[set_idx]
            self._frames = frames
            self._shuffle_data()
            self.set_size = self._frames['coord'].shape[0]
            self._iterator = 0
            self._set_count += 1
        iterator = min(self._iterator + batch_size, self.set_size)
        idx = np.arange(self._iterator, iterator)
        self._iterator += batch_size
        return self._get_subdata(idx)

    def get_ntypes(self):
        '''Number of atom types in the system.'''
        if self._type_map is not None:
            return len(self._type_map)
        else:
            return max(self._atom_type) + 1

    def get_natoms_vec(self, ntypes: int):
        '''Get number of atoms and number of atoms in different types.

        Args:
        - ntypes: Number of types (may be larger than the actual number of types in the system).
        '''
        natoms = len(self._atom_type)
        natoms_vec = np.zeros(ntypes).astype(int)
        for ii in range(ntypes):
            natoms_vec[ii] = np.count_nonzero(self._atom_type == ii)
        tmp = [natoms, natoms]
        tmp = np.append(tmp, natoms_vec)
        return tmp.astype(np.int32)

    def _load_type(self, sys_path):
        if not self.file is None:
            return self.file['type.raw'][:]
        else:
            return np.loadtxt(os.path.join(sys_path, 'type.raw'), dtype=np.int32, ndmin=1)

    def _load_type_map(self, sys_path):
        if not self.file is None:
            tmp = self.file['type_map.raw'][:].tolist()
            tmp = [item.decode('ascii') for item in tmp]
            return tmp
        else:
            fname = os.path.join(sys_path, 'type_map.raw')
            if os.path.isfile(fname):
                with open(fname, 'r') as fin:
                    content = fin.read()
                return content.split()
            else:
                return None

    def _check_mode(self, sys_path):
        return os.path.isfile(sys_path + "/real_atom_types.npy")

    def _load_type_mix(self, set_name):
        type_path = set_name + "/real_atom_types.npy"
        real_type = np.load(type_path).astype(np.int32).reshape([-1, self._natoms])
        return real_type

    def _load_set(self, set_name, fast=False):
        if self.file is None:
            path = os.path.join(set_name, "coord.npy")
            if self._data_dict['coord']['high_prec']:
                coord = np.load(path).astype(env.GLOBAL_ENER_FLOAT_PRECISION)
            else:
                coord = np.load(path).astype(env.GLOBAL_NP_FLOAT_PRECISION)
            if coord.ndim == 1:
                coord = coord.reshape([1, -1])
            assert (coord.shape[1] == self._data_dict['coord']['ndof'] * self._natoms)
            nframes = coord.shape[0]
            if fast:
                return nframes
            data = {'type': np.tile(self._atom_type[self._idx_map], (nframes, 1))}
            for kk in self._data_dict.keys():
                data['find_' + kk], data[kk] = self._load_data(
                    set_name,
                    kk,
                    nframes,
                    self._data_dict[kk]['ndof'],
                    atomic=self._data_dict[kk]['atomic'],
                    high_prec=self._data_dict[kk]['high_prec'],
                    must=self._data_dict[kk]['must']
                )
            if self.mixed_type:
                # nframes x natoms
                atom_type_mix = self._load_type_mix(set_name)
                if self.enforce_type_map:
                    try:
                        atom_type_mix_ = self.type_idx_map[atom_type_mix].astype(np.int32)
                    except IndexError as e:
                        raise IndexError(
                            "some types in 'real_atom_types.npy' of set {} are not contained in {} types!".format(
                                set_name, self.get_ntypes()
                            )
                        ) from e
                    atom_type_mix = atom_type_mix_
                real_type = atom_type_mix.reshape([nframes, self._natoms])
                data["type"] = real_type
                natoms = data["type"].shape[1]
                # nframes x ntypes
                atom_type_nums = np.array(
                    [(real_type == i).sum(axis=-1) for i in range(self.get_ntypes())],
                    dtype=np.int32,
                ).T
                ghost_nums = np.array(
                    [(real_type == -1).sum(axis=-1)],
                    dtype=np.int32,
                ).T
                assert (
                        atom_type_nums.sum(axis=-1) + ghost_nums.sum(axis=-1) == natoms
                ).all(), "some types in 'real_atom_types.npy' of set {} are not contained in {} types!".format(
                    set_name, self.get_ntypes()
                )
                data["real_natoms_vec"] = np.concatenate(
                    (
                        np.tile(np.array([natoms, natoms], dtype=np.int32), (nframes, 1)),
                        atom_type_nums,
                    ),
                    axis=-1,
                )

            return data
        else:
            data = {}
            nframes = self.file[set_name][f"coord.npy"].shape[0]
            if fast:
                return nframes
            for key in ['coord', 'energy', 'force', 'virial', 'box']:
                data[key] = self.file[set_name][f"{key}.npy"][:]
                if self._data_dict[key]['atomic']:
                    data[key] = data[key].reshape(nframes, self._natoms, -1)[:, self._idx_map, :]
            if self.mixed_type:
                # nframes x natoms
                atom_type_mix = self._load_type_mix(set_name)
                if self.enforce_type_map:
                    try:
                        atom_type_mix_ = self.type_idx_map[atom_type_mix].astype(np.int32)
                    except IndexError as e:
                        raise IndexError(
                            "some types in 'real_atom_types.npy' of set {} are not contained in {} types!".format(
                                set_name, self.get_ntypes()
                            )
                        ) from e
                    atom_type_mix = atom_type_mix_
                real_type = atom_type_mix.reshape([nframes, self._natoms])
                data["type"] = real_type
                natoms = data["type"].shape[1]
                # nframes x ntypes
                atom_type_nums = np.array(
                    [(real_type == i).sum(axis=-1) for i in range(self.get_ntypes())],
                    dtype=np.int32,
                ).T
                ghost_nums = np.array(
                    [(real_type == -1).sum(axis=-1)],
                    dtype=np.int32,
                ).T
                assert (
                        atom_type_nums.sum(axis=-1) + ghost_nums.sum(axis=-1) == natoms
                ).all(), "some types in 'real_atom_types.npy' of set {} are not contained in {} types!".format(
                    set_name, self.get_ntypes()
                )
                data["real_natoms_vec"] = np.concatenate(
                    (
                        np.tile(np.array([natoms, natoms], dtype=np.int32), (nframes, 1)),
                        atom_type_nums,
                    ),
                    axis=-1,
                )
            else:
                data['type'] = np.tile(self._atom_type[self._idx_map], (nframes, 1))
            return data

    def _load_data(self, set_name, key, nframes, ndof, atomic=False, must=True, high_prec=False):
        if atomic:
            ndof *= self._natoms
        path = os.path.join(set_name, key + '.npy')
        logging.info('Loading data from: %s', path)
        if os.path.isfile(path):
            if high_prec:
                data = np.load(path).astype(env.GLOBAL_ENER_FLOAT_PRECISION)
            else:
                data = np.load(path).astype(env.GLOBAL_NP_FLOAT_PRECISION)
            if atomic:
                data = data.reshape([nframes, self._natoms, -1])
                data = data[:, self._idx_map, :]
                data = data.reshape([nframes, -1])
            data = np.reshape(data, [nframes, ndof])
            return np.float32(1.0), data
        elif must:
            raise RuntimeError("%s not found!" % path)
        else:
            if high_prec:
                data = np.zeros([nframes, ndof]).astype(env.GLOBAL_ENER_FLOAT_PRECISION)
            else:
                data = np.zeros([nframes, ndof]).astype(env.GLOBAL_NP_FLOAT_PRECISION)
            return np.float32(0.0), data

    def preprocess(self, batch):
        n_frames = batch['coord'].shape[0]
<<<<<<< HEAD
        for key in ['coord', 'box', 'force', 'energy', 'virial']:
            if key in batch.keys():
                batch[key] = torch.tensor(batch[key], dtype=env.GLOBAL_PT_FLOAT_PRECISION, device=env.PREPROCESS_DEVICE)
        for key in ['type']:
            if key in batch.keys():
                batch[key] = torch.tensor(batch[key], dtype=torch.long, device=env.PREPROCESS_DEVICE)
        batch['coord'] = batch['coord'].view(n_frames, -1, 3)
        batch['force'] = batch['force'].view(n_frames, -1, 3)
        batch['atype'] = batch.pop('type')
        batch['energy'] = batch['energy'].view(-1, 1)
        batch['virial'] = batch['virial'].view(n_frames, 3, 3)
=======
        for kk in self._data_dict.keys():
            if "find_" in kk:
                pass
            else:
                batch[kk] = torch.tensor(batch[kk], dtype=env.GLOBAL_PT_FLOAT_PRECISION, device=env.PREPROCESS_DEVICE)
                if self._data_dict[kk]['atomic']:
                    batch[kk] = batch[kk].view(n_frames, -1, self._data_dict[kk]['ndof'])

        for kk in ['type', 'real_natoms_vec']:
            if kk in batch.keys():
                batch[kk] = torch.tensor(batch[kk], dtype=torch.long, device=env.PREPROCESS_DEVICE)
        batch['atype'] = batch.pop('type')
>>>>>>> 84beaf0c

        keys = ['selected', 'shift', 'mapping', 'selected_type']
        coord = batch['coord']
        atype = batch['atype']
        box = batch['box']
        rcut = self.rcut
        sec = self.sec
        assert batch['atype'].max() < len(self._type_map)
        selected, selected_type, shift, mapping = [], [], [], []

        for sid in trange(n_frames, disable=None):
            region = Region3D(box[sid])
            nloc = atype[sid].shape[0]
            _coord = normalize_coord(coord[sid], region, nloc)
            coord[sid] = _coord
            a, b, c, d = make_env_mat(_coord, atype[sid], region, rcut, sec, type_split=self.type_split)
            selected.append(a)
            selected_type.append(b)
            shift.append(c)
            mapping.append(d)
        selected = torch.stack(selected)
        selected_type = torch.stack(selected_type)
        batch['selected'] = selected
        batch['selected_type'] = selected_type
        natoms_extended = max([item.shape[0] for item in shift])
        batch['shift'] = torch.zeros((n_frames, natoms_extended, 3), dtype=env.GLOBAL_PT_FLOAT_PRECISION,
                                     device=env.PREPROCESS_DEVICE)
        batch['mapping'] = torch.zeros((n_frames, natoms_extended), dtype=torch.long, device=env.PREPROCESS_DEVICE)
        for i in range(len(shift)):
            natoms_tmp = shift[i].shape[0]
            batch['shift'][i, :natoms_tmp] = shift[i]
            batch['mapping'][i, :natoms_tmp] = mapping[i]
        return batch

    def _shuffle_data(self):
        nframes = self._frames['coord'].shape[0]
        idx = np.arange(nframes)
        dp_random.shuffle(idx)
        self.idx_mapping = idx

    def _get_subdata(self, idx=None):
        data = self._frames
        idx = self.idx_mapping[idx]
        new_data = {}
        for ii in data:
            dd = data[ii]
            if 'find_' in ii:
                new_data[ii] = dd
            else:
                if idx is not None:
                    new_data[ii] = dd[idx]
                else:
                    new_data[ii] = dd
        return new_data


def _make_idx_map(atom_type):
    natoms = atom_type.shape[0]
    idx = np.arange(natoms)
    idx_map = np.lexsort((idx, atom_type))
    return idx_map


class DeepmdDataSet(Dataset):

<<<<<<< HEAD
    def __init__(self, systems: List[str], batch_size: int, type_map: List[str], rcut=None, sel=None, weight=None, config_path='.'):
=======
    def __init__(self, systems: List[str], batch_size: int, type_map: List[str],
                 rcut=None, sel=None, weight=None, type_split=True, config_path='.'):
>>>>>>> 84beaf0c
        '''Construct DeePMD-style dataset containing frames cross different systems.

        Args:
        - systems: Paths to systems.
        - batch_size: Max frame count in a batch.
        - type_map: Atom types.
        - config_path: The input.json file path.
        '''
        self._batch_size = batch_size
        self._type_map = type_map
        if sel is not None:
            if isinstance(sel, int):
                sel = [sel]
            sec = torch.cumsum(torch.tensor(sel), dim=0)
        if isinstance(systems, str):
            with h5py.File(systems) as file:
                systems = [os.path.join(systems, item) for item in file.keys()]
<<<<<<< HEAD
        self._data_systems = [DeepmdDataSystem(ii, rcut, sec, type_map=self._type_map, config_path=config_path) for ii in systems]
=======
        self._data_systems = [DeepmdDataSystem(ii, rcut, sec, type_map=self._type_map, type_split=type_split) for ii in systems]
        # check mix_type format
        error_format_msg = (
            "if one of the system is of mixed_type format, "
            "then all of the systems in this dataset should be of mixed_type format!"
        )
        self.mixed_type = self._data_systems[0].mixed_type
        for sys_item in self._data_systems[1:]:
            assert sys_item.mixed_type == self.mixed_type, error_format_msg

>>>>>>> 84beaf0c
        if weight is None:
            weight = lambda name, sys: sys.nframes
        self.probs = [weight(item, self._data_systems[i]) for i, item in enumerate(systems)]
        self.probs = np.array(self.probs, dtype=float)
        self.probs /= self.probs.sum()
        self._ntypes = max([ii.get_ntypes() for ii in self._data_systems])
        self._natoms_vec = [ii.get_natoms_vec(self._ntypes) for ii in self._data_systems]
        self.cache = [{} for sys in self._data_systems]

    @property
    def nsystems(self):
        return len(self._data_systems)

    def __len__(self):
        return self.nsystems

    def __getitem__(self, index=None):
        """Get a batch of frames from the selected system."""
        if index is None:
            index = dp_random.choice(np.arange(self.nsystems), self.probs)
        b_data = self._data_systems[index].get_batch(self._batch_size)
        b_data['natoms'] = torch.tensor(self._natoms_vec[index], device=env.PREPROCESS_DEVICE)
        batch_size = b_data['coord'].shape[0]
        b_data['natoms'] = b_data['natoms'].unsqueeze(0).expand(batch_size, -1)
        return b_data

    def get_training_batch(self, index=None):
        '''Get a batch of frames from the selected system.'''
        if index is None:
            index = dp_random.choice(np.arange(self.nsystems), self.probs)
        b_data = self._data_systems[index].get_batch_for_train(self._batch_size)
        b_data['natoms'] = torch.tensor(self._natoms_vec[index], device=env.PREPROCESS_DEVICE)
        batch_size = b_data['coord'].shape[0]
        b_data['natoms'] = b_data['natoms'].unsqueeze(0).expand(batch_size, -1)
        return b_data

    def get_batch(self, sys_idx=None):
        """
        TF-compatible batch for testing
        """
        pt_batch = self[sys_idx]
        np_batch = {}
        for key in ['coord', 'box', 'force', 'energy', 'virial']:
            if key in pt_batch.keys():
                np_batch[key] = pt_batch[key].cpu().numpy()
        for key in ['atype', 'natoms']:
            if key in pt_batch.keys():
                np_batch[key] = pt_batch[key].cpu().numpy()
        batch_size = pt_batch['coord'].shape[0]
        np_batch['coord'] = np_batch['coord'].reshape(batch_size, -1)
        np_batch['natoms'] = np_batch['natoms'][0]
        np_batch['force'] = np_batch['force'].reshape(batch_size, -1)
        return np_batch, pt_batch<|MERGE_RESOLUTION|>--- conflicted
+++ resolved
@@ -14,11 +14,7 @@
 
 class DeepmdDataSystem(object):
 
-<<<<<<< HEAD
-    def __init__(self, sys_path: str, rcut, sec, type_map: List[str] = None, config_path='.'):
-=======
     def __init__(self, sys_path: str, rcut, sec, type_map: List[str] = None, type_split=True, config_path='.'):
->>>>>>> 84beaf0c
         '''Construct DeePMD-style frame collection of one system.
 
         Args:
@@ -26,11 +22,7 @@
         - type_map: Atom types.
         - config_path: The input.json file path.
         '''
-<<<<<<< HEAD
-        self.config_path = config_path
-=======
-        sys_path = self.get_real_path(sys_path)
->>>>>>> 84beaf0c
+        sys_path = self.get_real_path(sys_path, config_path)
         sys_path = sys_path.replace('#', '')
         if '.hdf5' in sys_path:
             tmp = sys_path.split("/")
@@ -87,13 +79,8 @@
         self.add('box', 9, must=True)
         self.add('coord', 3, atomic=True, must=True)
         self.add('energy', 1, atomic=False, must=False, high_prec=True)
-<<<<<<< HEAD
-        self.add('force',  3, atomic=True,  must=False, high_prec=False)
-        self.add('virial',  9, atomic=False,  must=False, high_prec=True)
-=======
         self.add('force', 3, atomic=True, must=False, high_prec=False)
         self.add('virial', 9, atomic=False, must=False, high_prec=False)
->>>>>>> 84beaf0c
 
         self._sys_path = real_path
         self.rcut = rcut
@@ -105,14 +92,10 @@
             frames = self._load_set(item, fast=True)
             self.nframes += frames
 
-    def get_real_path(self, sys_path):
-<<<<<<< HEAD
-        if not os.path.exists(sys_path) and self.config_path != '.':
-=======
+    def get_real_path(self, sys_path, config_path):
         tmp = sys_path.split('#')[0] if '#' in sys_path else sys_path
-        if not os.path.exists(tmp) and self.config_path != '.':
->>>>>>> 84beaf0c
-            real_path = os.path.abspath(os.path.join(self.config_path, sys_path))
+        if not os.path.exists(tmp) and config_path != '.':
+            real_path = os.path.abspath(os.path.join(config_path, sys_path))
         else:
             real_path = sys_path
         return real_path
@@ -406,19 +389,6 @@
 
     def preprocess(self, batch):
         n_frames = batch['coord'].shape[0]
-<<<<<<< HEAD
-        for key in ['coord', 'box', 'force', 'energy', 'virial']:
-            if key in batch.keys():
-                batch[key] = torch.tensor(batch[key], dtype=env.GLOBAL_PT_FLOAT_PRECISION, device=env.PREPROCESS_DEVICE)
-        for key in ['type']:
-            if key in batch.keys():
-                batch[key] = torch.tensor(batch[key], dtype=torch.long, device=env.PREPROCESS_DEVICE)
-        batch['coord'] = batch['coord'].view(n_frames, -1, 3)
-        batch['force'] = batch['force'].view(n_frames, -1, 3)
-        batch['atype'] = batch.pop('type')
-        batch['energy'] = batch['energy'].view(-1, 1)
-        batch['virial'] = batch['virial'].view(n_frames, 3, 3)
-=======
         for kk in self._data_dict.keys():
             if "find_" in kk:
                 pass
@@ -431,7 +401,6 @@
             if kk in batch.keys():
                 batch[kk] = torch.tensor(batch[kk], dtype=torch.long, device=env.PREPROCESS_DEVICE)
         batch['atype'] = batch.pop('type')
->>>>>>> 84beaf0c
 
         keys = ['selected', 'shift', 'mapping', 'selected_type']
         coord = batch['coord']
@@ -497,12 +466,8 @@
 
 class DeepmdDataSet(Dataset):
 
-<<<<<<< HEAD
-    def __init__(self, systems: List[str], batch_size: int, type_map: List[str], rcut=None, sel=None, weight=None, config_path='.'):
-=======
     def __init__(self, systems: List[str], batch_size: int, type_map: List[str],
                  rcut=None, sel=None, weight=None, type_split=True, config_path='.'):
->>>>>>> 84beaf0c
         '''Construct DeePMD-style dataset containing frames cross different systems.
 
         Args:
@@ -520,10 +485,7 @@
         if isinstance(systems, str):
             with h5py.File(systems) as file:
                 systems = [os.path.join(systems, item) for item in file.keys()]
-<<<<<<< HEAD
-        self._data_systems = [DeepmdDataSystem(ii, rcut, sec, type_map=self._type_map, config_path=config_path) for ii in systems]
-=======
-        self._data_systems = [DeepmdDataSystem(ii, rcut, sec, type_map=self._type_map, type_split=type_split) for ii in systems]
+        self._data_systems = [DeepmdDataSystem(ii, rcut, sec, type_map=self._type_map, type_split=type_split, config_path=config_path) for ii in systems]
         # check mix_type format
         error_format_msg = (
             "if one of the system is of mixed_type format, "
@@ -533,7 +495,6 @@
         for sys_item in self._data_systems[1:]:
             assert sys_item.mixed_type == self.mixed_type, error_format_msg
 
->>>>>>> 84beaf0c
         if weight is None:
             weight = lambda name, sys: sys.nframes
         self.probs = [weight(item, self._data_systems[i]) for i, item in enumerate(systems)]
