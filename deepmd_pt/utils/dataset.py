import glob
import logging
import numpy as np
import os
import torch
from typing import List
from torch.utils.data import Dataset
from deepmd_pt.utils import env, dp_random
from deepmd_pt.utils.preprocess import Region3D, normalize_coord, make_env_mat
from tqdm import trange
import h5py
import torch.distributed as dist
from deepmd_pt.utils.cache import lru_cache


class DeepmdDataSystem(object):

    def __init__(self, sys_path: str, rcut, sec, type_map: List[str] = None, type_split=True):
        '''Construct DeePMD-style frame collection of one system.

        Args:
        - sys_path: Paths to the system.
        - type_map: Atom types.
        '''
        sys_path = sys_path.replace('#', '')
        if '.hdf5' in sys_path:
            tmp = sys_path.split("/")
            path = "/".join(tmp[:-1])
            sys = tmp[-1]
            self.file = h5py.File(path)[sys]
            self._dirs = []
            for item in self.file.keys():
                if 'set.' in item:
                    self._dirs.append(item)
            self._dirs.sort()
        else:
            self.file = None
            self._dirs = glob.glob(os.path.join(sys_path, 'set.*'))
            self._dirs.sort()
        self.type_split = type_split
        # check mixed type
        error_format_msg = (
            "if one of the set is of mixed_type format, "
            "then all of the sets in this system should be of mixed_type format!"
        )
        self.mixed_type = self._check_mode(self._dirs[0])
        for set_item in self._dirs[1:]:
            assert self._check_mode(set_item) == self.mixed_type, error_format_msg

        self._atom_type = self._load_type(sys_path)
        self._natoms = len(self._atom_type)

        self._type_map = self._load_type_map(sys_path)
        self.enforce_type_map = False
        if type_map is not None and self._type_map is not None:
            if not self.mixed_type:
                atom_type = [type_map.index(self._type_map[ii]) for ii in self._atom_type]
                self._atom_type = np.array(atom_type, dtype=np.int32)

            else:
                self.enforce_type_map = True
                sorter = np.argsort(type_map)
                self.type_idx_map = np.array(
                    sorter[np.searchsorted(type_map, self._type_map, sorter=sorter)]
                )
                # padding for virtual atom
                self.type_idx_map = np.append(
                    self.type_idx_map, np.array([-1], dtype=np.int32)
                )
            self._type_map = type_map
        if type_map is None and self.type_map is None and self.mixed_type:
            raise RuntimeError("mixed_type format must have type_map!")
        self._idx_map = _make_idx_map(self._atom_type)

        self._data_dict = {}
        self.add('box', 9, must=True)
        self.add('coord', 3, atomic=True, must=True)
        self.add('energy', 1, atomic=False, must=False, high_prec=True)
        self.add('force', 3, atomic=True, must=False, high_prec=False)
        self.add('virial', 9, atomic=False, must=False, high_prec=False)

        self._sys_path = sys_path
        self.rcut = rcut
        self.sec = sec
        self.sets = [None for i in range(len(self._sys_path))]

        self.nframes = 0
        i = 1
        self.prefix_sum = [0] * (len(self._dirs) +1)
        for item in self._dirs:
            frames = self._load_set(item, fast=True)
            self.prefix_sum[i] += frames
            i += 1
            self.nframes += frames

    def add(self,
            key: str,
            ndof: int,
            atomic: bool = False,
            must: bool = False,
            high_prec: bool = False
            ):
        '''Add a data item that to be loaded.

        Args:
        - key: The key of the item. The corresponding data is stored in `sys_path/set.*/key.npy`
        - ndof: The number of dof
        - atomic: The item is an atomic property.
        - must: The data file `sys_path/set.*/key.npy` must exist. Otherwise, value is set to zero.
        - high_prec: Load the data and store in float64, otherwise in float32.
        '''
        self._data_dict[key] = {
            'ndof': ndof,
            'atomic': atomic,
            'must': must,
            'high_prec': high_prec
        }

    def get_batch_for_train(self, batch_size: int):
        '''Get a batch of data with at most `batch_size` frames. The frames are randomly picked from the data system.

        Args:
        - batch_size: Frame count.
        '''
        if not hasattr(self, '_frames'):
            self.set_size = 0
            self._set_count = 0
            self._iterator = 0
        if batch_size == 'auto':
            batch_size = -(-32 // self._natoms)
        if self._iterator + batch_size > self.set_size:
            set_idx = self._set_count % len(self._dirs)
            if self.sets[set_idx] is None:
                frames = self._load_set(self._dirs[set_idx])
                frames = self.preprocess(frames)
                cnt = 0
                for item in self.sets:
                    if item is not None:
                        cnt += 1
                if cnt < env.CACHE_PER_SYS:
                    self.sets[set_idx] = frames
            else:
                frames = self.sets[set_idx]
            self._frames = frames
            self._shuffle_data()
            if dist.is_initialized():
                world_size = dist.get_world_size()
                rank = dist.get_rank()
                ssize = self._frames['coord'].shape[0]
                subsize = ssize // world_size
                self._iterator = rank * subsize
                self.set_size = min((rank + 1) * subsize, ssize)
            else:
                self.set_size = self._frames['coord'].shape[0]
                self._iterator = 0
            self._set_count += 1
        iterator = min(self._iterator + batch_size, self.set_size)
        idx = np.arange(self._iterator, iterator)
        self._iterator += batch_size
        return self._get_subdata(idx)

    def get_batch(self, batch_size: int):
        '''Get a batch of data with at most `batch_size` frames. The frames are randomly picked from the data system.
        Args:
        - batch_size: Frame count.
        '''
        if not hasattr(self, '_frames'):
            self.set_size = 0
            self._set_count = 0
            self._iterator = 0
        if batch_size == 'auto':
            batch_size = -(-32 // self._natoms)
        if self._iterator + batch_size > self.set_size:
            set_idx = self._set_count % len(self._dirs)
            if self.sets[set_idx] is None:
                frames = self._load_set(self._dirs[set_idx])
                frames = self.preprocess(frames)
                cnt = 0
                for item in self.sets:
                    if not item is None:
                        cnt += 1
                if cnt < env.CACHE_PER_SYS:
                    self.sets[set_idx] = frames
            else:
                frames = self.sets[set_idx]
            self._frames = frames
            self._shuffle_data()
            self.set_size = self._frames['coord'].shape[0]
            self._iterator = 0
            self._set_count += 1
        iterator = min(self._iterator + batch_size, self.set_size)
        idx = np.arange(self._iterator, iterator)
        self._iterator += batch_size
        return self._get_subdata(idx)

    def get_ntypes(self):
        '''Number of atom types in the system.'''
        if self._type_map is not None:
            return len(self._type_map)
        else:
            return max(self._atom_type) + 1

    def get_natoms_vec(self, ntypes: int):
        '''Get number of atoms and number of atoms in different types.

        Args:
        - ntypes: Number of types (may be larger than the actual number of types in the system).
        '''
        natoms = len(self._atom_type)
        natoms_vec = np.zeros(ntypes).astype(int)
        for ii in range(ntypes):
            natoms_vec[ii] = np.count_nonzero(self._atom_type == ii)
        tmp = [natoms, natoms]
        tmp = np.append(tmp, natoms_vec)
        return tmp.astype(np.int32)

    def _load_type(self, sys_path):
        if not self.file is None:
            return self.file['type.raw'][:]
        else:
            return np.loadtxt(os.path.join(sys_path, 'type.raw'), dtype=np.int32, ndmin=1)

    def _load_type_map(self, sys_path):
        if not self.file is None:
            tmp = self.file['type_map.raw'][:].tolist()
            tmp = [item.decode('ascii') for item in tmp]
            return tmp
        else:
            fname = os.path.join(sys_path, 'type_map.raw')
            if os.path.isfile(fname):
                with open(fname, 'r') as fin:
                    content = fin.read()
                return content.split()
            else:
                return None

    def _check_mode(self, sys_path):
        return os.path.isfile(sys_path + "/real_atom_types.npy")

    def _load_type_mix(self, set_name):
        type_path = set_name + "/real_atom_types.npy"
        real_type = np.load(type_path).astype(np.int32).reshape([-1, self._natoms])
        return real_type
    @lru_cache(maxsize=16, copy=True)
    def _load_set(self, set_name, fast=False):
        if self.file is None:
            path = os.path.join(set_name, "coord.npy")
            if self._data_dict['coord']['high_prec']:
                coord = np.load(path).astype(env.GLOBAL_ENER_FLOAT_PRECISION)
            else:
                coord = np.load(path).astype(env.GLOBAL_NP_FLOAT_PRECISION)
            if coord.ndim == 1:
                coord = coord.reshape([1, -1])
            assert (coord.shape[1] == self._data_dict['coord']['ndof'] * self._natoms)
            nframes = coord.shape[0]
            if fast:
                return nframes
            data = {'type': np.tile(self._atom_type[self._idx_map], (nframes, 1))}
            for kk in self._data_dict.keys():
                data['find_' + kk], data[kk] = self._load_data(
                    set_name,
                    kk,
                    nframes,
                    self._data_dict[kk]['ndof'],
                    atomic=self._data_dict[kk]['atomic'],
                    high_prec=self._data_dict[kk]['high_prec'],
                    must=self._data_dict[kk]['must']
                )
            if self.mixed_type:
                # nframes x natoms
                atom_type_mix = self._load_type_mix(set_name)
                if self.enforce_type_map:
                    try:
                        atom_type_mix_ = self.type_idx_map[atom_type_mix].astype(np.int32)
                    except IndexError as e:
                        raise IndexError(
                            "some types in 'real_atom_types.npy' of set {} are not contained in {} types!".format(
                                set_name, self.get_ntypes()
                            )
                        ) from e
                    atom_type_mix = atom_type_mix_
                real_type = atom_type_mix.reshape([nframes, self._natoms])
                data["type"] = real_type
                natoms = data["type"].shape[1]
                # nframes x ntypes
                atom_type_nums = np.array(
                    [(real_type == i).sum(axis=-1) for i in range(self.get_ntypes())],
                    dtype=np.int32,
                ).T
                ghost_nums = np.array(
                    [(real_type == -1).sum(axis=-1)],
                    dtype=np.int32,
                ).T
                assert (
                        atom_type_nums.sum(axis=-1) + ghost_nums.sum(axis=-1) == natoms
                ).all(), "some types in 'real_atom_types.npy' of set {} are not contained in {} types!".format(
                    set_name, self.get_ntypes()
                )
                data["real_natoms_vec"] = np.concatenate(
                    (
                        np.tile(np.array([natoms, natoms], dtype=np.int32), (nframes, 1)),
                        atom_type_nums,
                    ),
                    axis=-1,
                )

            return data
        else:
            data = {}
            nframes = self.file[set_name][f"coord.npy"].shape[0]
            if fast:
                return nframes
            for key in ['coord', 'energy', 'force', 'box']:
                data[key] = self.file[set_name][f"{key}.npy"][:]
                if self._data_dict[key]['atomic']:
                    data[key] = data[key].reshape(nframes, self._natoms, -1)[:, self._idx_map, :]
            if self.mixed_type:
                # nframes x natoms
                atom_type_mix = self._load_type_mix(set_name)
                if self.enforce_type_map:
                    try:
                        atom_type_mix_ = self.type_idx_map[atom_type_mix].astype(np.int32)
                    except IndexError as e:
                        raise IndexError(
                            "some types in 'real_atom_types.npy' of set {} are not contained in {} types!".format(
                                set_name, self.get_ntypes()
                            )
                        ) from e
                    atom_type_mix = atom_type_mix_
                real_type = atom_type_mix.reshape([nframes, self._natoms])
                data["type"] = real_type
                natoms = data["type"].shape[1]
                # nframes x ntypes
                atom_type_nums = np.array(
                    [(real_type == i).sum(axis=-1) for i in range(self.get_ntypes())],
                    dtype=np.int32,
                ).T
                ghost_nums = np.array(
                    [(real_type == -1).sum(axis=-1)],
                    dtype=np.int32,
                ).T
                assert (
                        atom_type_nums.sum(axis=-1) + ghost_nums.sum(axis=-1) == natoms
                ).all(), "some types in 'real_atom_types.npy' of set {} are not contained in {} types!".format(
                    set_name, self.get_ntypes()
                )
                data["real_natoms_vec"] = np.concatenate(
                    (
                        np.tile(np.array([natoms, natoms], dtype=np.int32), (nframes, 1)),
                        atom_type_nums,
                    ),
                    axis=-1,
                )
            else:
                data['type'] = np.tile(self._atom_type[self._idx_map], (nframes, 1))
            return data

    def _load_data(self, set_name, key, nframes, ndof, atomic=False, must=True, high_prec=False):
        if atomic:
            ndof *= self._natoms
        path = os.path.join(set_name, key + '.npy')
        #logging.info('Loading data from: %s', path)
        if os.path.isfile(path):
            if high_prec:
                data = np.load(path).astype(env.GLOBAL_ENER_FLOAT_PRECISION)
            else:
                data = np.load(path).astype(env.GLOBAL_NP_FLOAT_PRECISION)
            if atomic:
                data = data.reshape([nframes, self._natoms, -1])
                data = data[:, self._idx_map, :]
                data = data.reshape([nframes, -1])
            data = np.reshape(data, [nframes, ndof])
            return np.float32(1.0), data
        elif must:
            raise RuntimeError("%s not found!" % path)
        else:
            if high_prec:
                data = np.zeros([nframes, ndof]).astype(env.GLOBAL_ENER_FLOAT_PRECISION)
            else:
                data = np.zeros([nframes, ndof]).astype(env.GLOBAL_NP_FLOAT_PRECISION)
            return np.float32(0.0), data

    def preprocess(self, batch):
        n_frames = batch['coord'].shape[0]
        for kk in self._data_dict.keys():
            if "find_" in kk:
                pass
            else:
                batch[kk] = torch.tensor(batch[kk], dtype=env.GLOBAL_PT_FLOAT_PRECISION, device=env.PREPROCESS_DEVICE)
                if self._data_dict[kk]['atomic']:
                    batch[kk] = batch[kk].view(n_frames, -1, self._data_dict[kk]['ndof'])

        for kk in ['type', 'real_natoms_vec']:
            if kk in batch.keys():
                batch[kk] = torch.tensor(batch[kk], dtype=torch.long, device=env.PREPROCESS_DEVICE)
        batch['atype'] = batch.pop('type')

        keys = ['selected', 'shift', 'mapping', 'selected_type']
        coord = batch['coord']
        atype = batch['atype']
        box = batch['box']
        rcut = self.rcut
        sec = self.sec
        assert batch['atype'].max() < len(self._type_map)
        selected, selected_type, shift, mapping = [], [], [], []

        for sid in trange(n_frames, disable=None):
            region = Region3D(box[sid])
            nloc = atype[sid].shape[0]
            _coord = normalize_coord(coord[sid], region, nloc)
            coord[sid] = _coord
            a, b, c, d = make_env_mat(_coord, atype[sid], region, rcut, sec, type_split=self.type_split)
            selected.append(a)
            selected_type.append(b)
            shift.append(c)
            mapping.append(d)
        selected = torch.stack(selected)
        selected_type = torch.stack(selected_type)
        batch['selected'] = selected
        batch['selected_type'] = selected_type
        natoms_extended = max([item.shape[0] for item in shift])
        batch['shift'] = torch.zeros((n_frames, natoms_extended, 3), dtype=env.GLOBAL_PT_FLOAT_PRECISION,
                                     device=env.PREPROCESS_DEVICE)
        batch['mapping'] = torch.zeros((n_frames, natoms_extended), dtype=torch.long, device=env.PREPROCESS_DEVICE)
        for i in range(len(shift)):
            natoms_tmp = shift[i].shape[0]
            batch['shift'][i, :natoms_tmp] = shift[i]
            batch['mapping'][i, :natoms_tmp] = mapping[i]
        return batch

    def _shuffle_data(self):
        nframes = self._frames['coord'].shape[0]
        idx = np.arange(nframes)
        dp_random.shuffle(idx)
        self.idx_mapping = idx

    def _get_subdata(self, idx=None):
        data = self._frames
        idx = self.idx_mapping[idx]
        new_data = {}
        for ii in data:
            dd = data[ii]
            if 'find_' in ii:
                new_data[ii] = dd
            else:
                if idx is not None:
                    new_data[ii] = dd[idx]
                else:
                    new_data[ii] = dd
        return new_data

#note: this function needs to be optimized for single frame process
    def single_preprocess(self, batch, sid):
        for kk in self._data_dict.keys():
            if "find_" in kk:
                pass
            else:
                batch[kk] = torch.tensor(batch[kk][sid], dtype=env.GLOBAL_PT_FLOAT_PRECISION, device=env.PREPROCESS_DEVICE)
                if self._data_dict[kk]['atomic']:
                    batch[kk] = batch[kk].view(-1, self._data_dict[kk]['ndof'])

        for kk in ['type', 'real_natoms_vec']:
            if kk in batch.keys():
                batch[kk] = torch.tensor(batch[kk][sid], dtype=torch.long, device=env.PREPROCESS_DEVICE)
        batch['atype'] = batch.pop('type')

        coord = batch['coord']
        atype = batch['atype']
        box = batch['box']
        rcut = self.rcut
        sec = self.sec
        selected, selected_type, shift, mapping = [], [], [], []
        region = Region3D(box)
        nloc = atype.shape[0]
        _coord = normalize_coord(coord, region, nloc)
        batch['coord'] = _coord
        selected, selected_type, shift, mapping = make_env_mat(_coord, atype, region, rcut, sec, type_split=self.type_split)
        batch['selected'] = selected
        batch['selected_type'] = selected_type
<<<<<<< HEAD
        
        batch['shift'] = shift
        batch['mapping'] = mapping
        return batch
    
=======

        batch['shift'] = shift
        batch['mapping'] = mapping
        return batch

>>>>>>> 910bc0bb
    def _get_item(self, index):
        for i in range(0,len(self._dirs) + 1):#note: if different sets can be merged, prefix sum is unused to calculate
            if index < self.prefix_sum[i]:
                break
        frames = self._load_set(self._dirs[i-1])
        frame = self.single_preprocess(frames,index-self.prefix_sum[i-1])
        return frame


def _make_idx_map(atom_type):
    natoms = atom_type.shape[0]
    idx = np.arange(natoms)
    idx_map = np.lexsort((idx, atom_type))
    return idx_map


class DeepmdDataSet(Dataset):

    def __init__(self, systems: List[str], batch_size: int, type_map: List[str],
                 rcut=None, sel=None, weight=None, type_split=True):
        '''Construct DeePMD-style dataset containing frames cross different systems.

        Args:
        - systems: Paths to systems.
        - batch_size: Max frame count in a batch.
        - type_map: Atom types.
        '''
        self._batch_size = batch_size
        self._type_map = type_map
        if sel is not None:
            if isinstance(sel, int):
                sel = [sel]
            sec = torch.cumsum(torch.tensor(sel), dim=0)
        if isinstance(systems, str):
            with h5py.File(systems) as file:
                systems = [os.path.join(systems, item) for item in file.keys()]
        self._data_systems = [DeepmdDataSystem(ii, rcut, sec, type_map=self._type_map, type_split=type_split) for ii in systems]
        # check mix_type format
        error_format_msg = (
            "if one of the system is of mixed_type format, "
            "then all of the systems in this dataset should be of mixed_type format!"
        )
        self.mixed_type = self._data_systems[0].mixed_type
        for sys_item in self._data_systems[1:]:
            assert sys_item.mixed_type == self.mixed_type, error_format_msg

        if weight is None:
            weight = lambda name, sys: sys.nframes
        self.probs = [weight(item, self._data_systems[i]) for i, item in enumerate(systems)]
        self.probs = np.array(self.probs, dtype=float)
        self.probs /= self.probs.sum()
        self._ntypes = max([ii.get_ntypes() for ii in self._data_systems])
        self._natoms_vec = [ii.get_natoms_vec(self._ntypes) for ii in self._data_systems]
        self.cache = [{} for sys in self._data_systems]

    @property
    def nsystems(self):
        return len(self._data_systems)

    def __len__(self):
        return self.nsystems

    def __getitem__(self, index=None):
        """Get a batch of frames from the selected system."""
        if index is None:
            index = dp_random.choice(np.arange(self.nsystems), self.probs)
        b_data = self._data_systems[index].get_batch(self._batch_size)
        b_data['natoms'] = torch.tensor(self._natoms_vec[index], device=env.PREPROCESS_DEVICE)
        batch_size = b_data['coord'].shape[0]
        b_data['natoms'] = b_data['natoms'].unsqueeze(0).expand(batch_size, -1)
        return b_data

    def get_training_batch(self, index=None):
        '''Get a batch of frames from the selected system.'''
        if index is None:
            index = dp_random.choice(np.arange(self.nsystems), self.probs)
        b_data = self._data_systems[index].get_batch_for_train(self._batch_size)
        b_data['natoms'] = torch.tensor(self._natoms_vec[index], device=env.PREPROCESS_DEVICE)
        batch_size = b_data['coord'].shape[0]
        b_data['natoms'] = b_data['natoms'].unsqueeze(0).expand(batch_size, -1)
        return b_data

    def get_batch(self, sys_idx=None):
        """
        TF-compatible batch for testing
        """
        pt_batch = self[sys_idx]
        np_batch = {}
        for key in ['coord', 'box', 'force', 'energy']:
            if key in pt_batch.keys():
                np_batch[key] = pt_batch[key].cpu().numpy()
        for key in ['atype', 'natoms']:
            if key in pt_batch.keys():
                np_batch[key] = pt_batch[key].cpu().numpy()
        batch_size = pt_batch['coord'].shape[0]
        np_batch['coord'] = np_batch['coord'].reshape(batch_size, -1)
        np_batch['natoms'] = np_batch['natoms'][0]
        np_batch['force'] = np_batch['force'].reshape(batch_size, -1)
        return np_batch, pt_batch

class DeepmdDataSetForLoader(Dataset):

    def __init__(self, system: str, type_map: str, rcut=None, sel=None, weight=None):
        '''Construct DeePMD-style dataset containing frames cross different systems.

        Args:
        - systems: Paths to systems.
        - batch_size: Max frame count in a batch.
        - type_map: Atom types.
<<<<<<< HEAD
        ''' 
=======
        '''
>>>>>>> 910bc0bb
        self._type_map = type_map
        if sel is not None:
            if isinstance(sel, int):
                sel = [sel]
            sec = torch.cumsum(torch.tensor(sel), dim=0)
<<<<<<< HEAD
        self._data_system = DeepmdDataSystem(system, rcut, sec, type_map=self._type_map) 
        self.mixed_type = self._data_system.mixed_type
        self._ntypes = self._data_system.get_ntypes()
        self._natoms_vec = self._data_system.get_natoms_vec(self._ntypes) 
        
=======
        self._data_system = DeepmdDataSystem(system, rcut, sec, type_map=self._type_map)
        self.mixed_type = self._data_system.mixed_type
        self._ntypes = self._data_system.get_ntypes()
        self._natoms_vec = self._data_system.get_natoms_vec(self._ntypes)

>>>>>>> 910bc0bb

    def __len__(self):
        return self._data_system.nframes

    def __getitem__(self, index):
        '''Get a frame from the selected system.'''
        b_data = self._data_system._get_item(index)
        b_data['natoms'] = torch.tensor(self._natoms_vec, device=env.PREPROCESS_DEVICE)
        return b_data<|MERGE_RESOLUTION|>--- conflicted
+++ resolved
@@ -477,19 +477,11 @@
         selected, selected_type, shift, mapping = make_env_mat(_coord, atype, region, rcut, sec, type_split=self.type_split)
         batch['selected'] = selected
         batch['selected_type'] = selected_type
-<<<<<<< HEAD
-        
+
         batch['shift'] = shift
         batch['mapping'] = mapping
         return batch
-    
-=======
-
-        batch['shift'] = shift
-        batch['mapping'] = mapping
-        return batch
-
->>>>>>> 910bc0bb
+
     def _get_item(self, index):
         for i in range(0,len(self._dirs) + 1):#note: if different sets can be merged, prefix sum is unused to calculate
             if index < self.prefix_sum[i]:
@@ -599,29 +591,17 @@
         - systems: Paths to systems.
         - batch_size: Max frame count in a batch.
         - type_map: Atom types.
-<<<<<<< HEAD
-        ''' 
-=======
         '''
->>>>>>> 910bc0bb
         self._type_map = type_map
         if sel is not None:
             if isinstance(sel, int):
                 sel = [sel]
             sec = torch.cumsum(torch.tensor(sel), dim=0)
-<<<<<<< HEAD
-        self._data_system = DeepmdDataSystem(system, rcut, sec, type_map=self._type_map) 
-        self.mixed_type = self._data_system.mixed_type
-        self._ntypes = self._data_system.get_ntypes()
-        self._natoms_vec = self._data_system.get_natoms_vec(self._ntypes) 
-        
-=======
         self._data_system = DeepmdDataSystem(system, rcut, sec, type_map=self._type_map)
         self.mixed_type = self._data_system.mixed_type
         self._ntypes = self._data_system.get_ntypes()
         self._natoms_vec = self._data_system.get_natoms_vec(self._ntypes)
 
->>>>>>> 910bc0bb
 
     def __len__(self):
         return self._data_system.nframes
