--- conflicted
+++ resolved
@@ -25,11 +25,7 @@
   // Create a vector of inputs.
   std::vector<torch::jit::IValue> inputs;
   auto options = torch::TensorOptions().dtype(torch::kFloat64).requires_grad(true);
-<<<<<<< HEAD
-  inputs.push_back(torch::ones({10, 3}, options));
-=======
   inputs.push_back(torch::ones({10, 3}, options).to(device));
->>>>>>> 26fbee78
 
   // Execute the model and turn its output into a tensor.
   auto outputs = module.forward(inputs).toTensorVector();
